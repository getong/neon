--- conflicted
+++ resolved
@@ -83,14 +83,7 @@
         self.inner.list_prefixes(prefix).await
     }
 
-<<<<<<< HEAD
-    async fn list_files(
-        &self,
-        folder: Option<&RemotePath>
-    ) -> anyhow::Result<Vec<RemotePath>>{
-=======
     async fn list_files(&self, folder: Option<&RemotePath>) -> anyhow::Result<Vec<RemotePath>> {
->>>>>>> b4c5beff
         self.attempt(RemoteOp::ListPrefixes(folder.cloned()))?;
         self.inner.list_files(folder).await
     }
