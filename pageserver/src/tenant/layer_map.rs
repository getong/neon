//!
//! The layer map tracks what layers exist in a timeline.
//!
//! When the timeline is first accessed, the server lists of all layer files
//! in the timelines/<timeline_id> directory, and populates this map with
//! ImageLayer and DeltaLayer structs corresponding to each file. When the first
//! new WAL record is received, we create an InMemoryLayer to hold the incoming
//! records. Now and then, in the checkpoint() function, the in-memory layer is
//! are frozen, and it is split up into new image and delta layers and the
//! corresponding files are written to disk.
//!
//! Design overview:
//!
//! The `search` method of the layer map is on the read critical path, so we've
//! built an efficient data structure for fast reads, stored in `LayerMap::historic`.
//! Other read methods are less critical but still impact performance of background tasks.
//!
//! This data structure relies on a persistent/immutable binary search tree. See the
//! following lecture for an introduction https://www.youtube.com/watch?v=WqCWghETNDc&t=581s
//! Summary: A persistent/immutable BST (and persistent data structures in general) allows
//! you to modify the tree in such a way that each modification creates a new "version"
//! of the tree. When you modify it, you get a new version, but all previous versions are
//! still accessible too. So if someone is still holding a reference to an older version,
//! they continue to see the tree as it was then. The persistent BST stores all the
//! different versions in an efficient way.
//!
//! Our persistent BST maintains a map of which layer file "covers" each key. It has only
//! one dimension, the key. See `layer_coverage.rs`. We use the persistent/immutable property
//! to handle the LSN dimension.
//!
//! To build the layer map, we insert each layer to the persistent BST in LSN.start order,
//! starting from the oldest one. After each insertion, we grab a reference to that "version"
//! of the tree, and store it in another tree, a BtreeMap keyed by the LSN. See
//! `historic_layer_coverage.rs`.
//!
//! To search for a particular key-LSN pair, you first look up the right "version" in the
//! BTreeMap. Then you search that version of the BST with the key.
//!
//! The persistent BST keeps all the versions, but there is no way to change the old versions
//! afterwards. We can add layers as long as they have larger LSNs than any previous layer in
//! the map, but if we need to remove a layer, or insert anything with an older LSN, we need
//! to throw away most of the persistent BST and build a new one, starting from the oldest
//! LSN. See `LayerMap::flush_updates()`.
//!

mod historic_layer_coverage;
mod layer_coverage;

use crate::context::RequestContext;
use crate::keyspace::KeyPartitioning;
use crate::repository::Key;
use crate::tenant::storage_layer::InMemoryLayer;
use crate::tenant::storage_layer::Layer;
use anyhow::Result;
use std::collections::VecDeque;
use std::ops::Range;
use std::sync::Arc;
use utils::lsn::Lsn;

use historic_layer_coverage::BufferedHistoricLayerCoverage;
pub use historic_layer_coverage::{LayerKey, Replacement};

use super::storage_layer::range_eq;
use super::storage_layer::PersistentLayerDesc;

///
/// LayerMap tracks what layers exist on a timeline.
///
#[derive(Default)]
pub struct LayerMap {
    //
    // 'open_layer' holds the current InMemoryLayer that is accepting new
    // records. If it is None, 'next_open_layer_at' will be set instead, indicating
    // where the start LSN of the next InMemoryLayer that is to be created.
    //
    pub open_layer: Option<Arc<InMemoryLayer>>,
    pub next_open_layer_at: Option<Lsn>,

    ///
    /// Frozen layers, if any. Frozen layers are in-memory layers that
    /// are no longer added to, but haven't been written out to disk
    /// yet. They contain WAL older than the current 'open_layer' or
    /// 'next_open_layer_at', but newer than any historic layer.
    /// The frozen layers are in order from oldest to newest, so that
    /// the newest one is in the 'back' of the VecDeque, and the oldest
    /// in the 'front'.
    ///
    pub frozen_layers: VecDeque<Arc<InMemoryLayer>>,

    /// Index of the historic layers optimized for search
    historic: BufferedHistoricLayerCoverage<Arc<PersistentLayerDesc>>,

    /// L0 layers have key range Key::MIN..Key::MAX, and locating them using R-Tree search is very inefficient.
    /// So L0 layers are held in l0_delta_layers vector, in addition to the R-tree.
    l0_delta_layers: Vec<Arc<PersistentLayerDesc>>,
}

/// The primary update API for the layer map.
///
/// Batching historic layer insertions and removals is good for
/// performance and this struct helps us do that correctly.
#[must_use]
pub struct BatchedUpdates<'a> {
    // While we hold this exclusive reference to the layer map the type checker
    // will prevent us from accidentally reading any unflushed updates.
    layer_map: &'a mut LayerMap,
}

/// Provide ability to batch more updates while hiding the read
/// API so we don't accidentally read without flushing.
impl BatchedUpdates<'_> {
    ///
    /// Insert an on-disk layer.
    ///
    // TODO remove the `layer` argument when `mapping` is refactored out of `LayerMap`
    pub fn insert_historic(&mut self, layer_desc: PersistentLayerDesc) {
        self.layer_map.insert_historic_noflush(layer_desc)
    }

    ///
    /// Remove an on-disk layer from the map.
    ///
    /// This should be called when the corresponding file on disk has been deleted.
    ///
    pub fn remove_historic(&mut self, layer_desc: PersistentLayerDesc) {
        self.layer_map.remove_historic_noflush(layer_desc)
    }

    // We will flush on drop anyway, but this method makes it
    // more explicit that there is some work being done.
    /// Apply all updates
    pub fn flush(self) {
        // Flush happens on drop
    }
}

// Ideally the flush() method should be called explicitly for more
// controlled execution. But if we forget we'd rather flush on drop
// than panic later or read without flushing.
//
// TODO maybe warn if flush hasn't explicitly been called
impl Drop for BatchedUpdates<'_> {
    fn drop(&mut self) {
        self.layer_map.flush_updates();
    }
}

/// Return value of LayerMap::search
pub struct SearchResult {
    pub layer: Arc<PersistentLayerDesc>,
    pub lsn_floor: Lsn,
}

impl LayerMap {
    ///
    /// Find the latest layer (by lsn.end) that covers the given
    /// 'key', with lsn.start < 'end_lsn'.
    ///
    /// The caller of this function is the page reconstruction
    /// algorithm looking for the next relevant delta layer, or
    /// the terminal image layer. The caller will pass the lsn_floor
    /// value as end_lsn in the next call to search.
    ///
    /// If there's an image layer exactly below the given end_lsn,
    /// search should return that layer regardless if there are
    /// overlapping deltas.
    ///
    /// If the latest layer is a delta and there is an overlapping
    /// image with it below, the lsn_floor returned should be right
    /// above that image so we don't skip it in the search. Otherwise
    /// the lsn_floor returned should be the bottom of the delta layer
    /// because we should make as much progress down the lsn axis
    /// as possible. It's fine if this way we skip some overlapping
    /// deltas, because the delta we returned would contain the same
    /// wal content.
    ///
    /// TODO: This API is convoluted and inefficient. If the caller
    /// makes N search calls, we'll end up finding the same latest
    /// image layer N times. We should either cache the latest image
    /// layer result, or simplify the api to `get_latest_image` and
    /// `get_latest_delta`, and only call `get_latest_image` once.
    ///
    /// NOTE: This only searches the 'historic' layers, *not* the
    /// 'open' and 'frozen' layers!
    ///
    pub fn search(&self, key: Key, end_lsn: Lsn) -> Option<SearchResult> {
        let version = self.historic.get().unwrap().get_version(end_lsn.0 - 1)?;
        let latest_delta = version.delta_coverage.query(key.to_i128());
        let latest_image = version.image_coverage.query(key.to_i128());

        match (latest_delta, latest_image) {
            (None, None) => None,
            (None, Some(image)) => {
                let lsn_floor = image.get_lsn_range().start;
                Some(SearchResult {
                    layer: image,
                    lsn_floor,
                })
            }
            (Some(delta), None) => {
                let lsn_floor = delta.get_lsn_range().start;
                Some(SearchResult {
                    layer: delta,
                    lsn_floor,
                })
            }
            (Some(delta), Some(image)) => {
                let img_lsn = image.get_lsn_range().start;
                let image_is_newer = image.get_lsn_range().end >= delta.get_lsn_range().end;
                let image_exact_match = img_lsn + 1 == end_lsn;
                if image_is_newer || image_exact_match {
                    Some(SearchResult {
                        layer: image,
                        lsn_floor: img_lsn,
                    })
                } else {
                    let lsn_floor =
                        std::cmp::max(delta.get_lsn_range().start, image.get_lsn_range().start + 1);
                    Some(SearchResult {
                        layer: delta,
                        lsn_floor,
                    })
                }
            }
        }
    }

    /// Start a batch of updates, applied on drop
    pub fn batch_update(&mut self) -> BatchedUpdates<'_> {
        BatchedUpdates { layer_map: self }
    }

    ///
    /// Insert an on-disk layer
    ///
    /// Helper function for BatchedUpdates::insert_historic
    ///
    /// TODO(chi): remove L generic so that we do not need to pass layer object.
    pub(self) fn insert_historic_noflush(&mut self, layer_desc: PersistentLayerDesc) {
        // TODO: See #3869, resulting #4088, attempted fix and repro #4094

        if Self::is_l0(&layer_desc) {
            self.l0_delta_layers.push(layer_desc.clone().into());
        }

        self.historic.insert(
            historic_layer_coverage::LayerKey::from(&layer_desc),
            layer_desc.into(),
        );
    }

    ///
    /// Remove an on-disk layer from the map.
    ///
    /// Helper function for BatchedUpdates::remove_historic
    ///
    pub fn remove_historic_noflush(&mut self, layer_desc: PersistentLayerDesc) {
        self.historic
            .remove(historic_layer_coverage::LayerKey::from(&layer_desc));
        let layer_key = layer_desc.key();
        if Self::is_l0(&layer_desc) {
            let len_before = self.l0_delta_layers.len();
            let mut l0_delta_layers = std::mem::take(&mut self.l0_delta_layers);
            l0_delta_layers.retain(|other| other.key() != layer_key);
            self.l0_delta_layers = l0_delta_layers;
            // this assertion is related to use of Arc::ptr_eq in Self::compare_arced_layers,
            // there's a chance that the comparison fails at runtime due to it comparing (pointer,
            // vtable) pairs.
            assert_eq!(
                self.l0_delta_layers.len(),
                len_before - 1,
                "failed to locate removed historic layer from l0_delta_layers"
            );
        }
    }

    /// Helper function for BatchedUpdates::drop.
    pub(self) fn flush_updates(&mut self) {
        self.historic.rebuild();
    }

    /// Is there a newer image layer for given key- and LSN-range? Or a set
    /// of image layers within the specified lsn range that cover the entire
    /// specified key range?
    ///
    /// This is used for garbage collection, to determine if an old layer can
    /// be deleted.
    pub fn image_layer_exists(&self, key: &Range<Key>, lsn: &Range<Lsn>) -> Result<bool> {
        if key.is_empty() {
            // Vacuously true. There's a newer image for all 0 of the kerys in the range.
            return Ok(true);
        }

        let version = match self.historic.get().unwrap().get_version(lsn.end.0 - 1) {
            Some(v) => v,
            None => return Ok(false),
        };

        let start = key.start.to_i128();
        let end = key.end.to_i128();

        let layer_covers = |layer: Option<Arc<PersistentLayerDesc>>| match layer {
            Some(layer) => layer.get_lsn_range().start >= lsn.start,
            None => false,
        };

        // Check the start is covered
        if !layer_covers(version.image_coverage.query(start)) {
            return Ok(false);
        }

        // Check after all changes of coverage
        for (_, change_val) in version.image_coverage.range(start..end) {
            if !layer_covers(change_val) {
                return Ok(false);
            }
        }

        Ok(true)
    }

    pub fn iter_historic_layers(&self) -> impl '_ + Iterator<Item = Arc<PersistentLayerDesc>> {
        self.historic.iter()
    }

    ///
    /// Divide the whole given range of keys into sub-ranges based on the latest
    /// image layer that covers each range at the specified lsn (inclusive).
    /// This is used when creating  new image layers.
    ///
    // FIXME: clippy complains that the result type is very complex. She's probably
    // right...
    #[allow(clippy::type_complexity)]
    pub fn image_coverage(
        &self,
        key_range: &Range<Key>,
        lsn: Lsn,
    ) -> Result<Vec<(Range<Key>, Option<Arc<PersistentLayerDesc>>)>> {
        let version = match self.historic.get().unwrap().get_version(lsn.0) {
            Some(v) => v,
            None => return Ok(vec![]),
        };

        let start = key_range.start.to_i128();
        let end = key_range.end.to_i128();

        // Initialize loop variables
        let mut coverage: Vec<(Range<Key>, Option<Arc<PersistentLayerDesc>>)> = vec![];
        let mut current_key = start;
        let mut current_val = version.image_coverage.query(start);

        // Loop through the change events and push intervals
        for (change_key, change_val) in version.image_coverage.range(start..end) {
            let kr = Key::from_i128(current_key)..Key::from_i128(change_key);
            coverage.push((kr, current_val.take()));
            current_key = change_key;
            current_val = change_val.clone();
        }

        // Add the final interval
        let kr = Key::from_i128(current_key)..Key::from_i128(end);
        coverage.push((kr, current_val.take()));

        Ok(coverage)
    }

    pub fn is_l0(layer: &PersistentLayerDesc) -> bool {
        range_eq(&layer.get_key_range(), &(Key::MIN..Key::MAX))
    }

    /// This function determines which layers are counted in `count_deltas`:
    /// layers that should count towards deciding whether or not to reimage
    /// a certain partition range.
    ///
    /// There are two kinds of layers we currently consider reimage-worthy:
    ///
    /// Case 1: Non-L0 layers are currently reimage-worthy by default.
    /// TODO Some of these layers are very sparse and cover the entire key
    ///      range. Replacing 256MB of data (or less!) with terabytes of
    ///      images doesn't seem wise. We need a better heuristic, possibly
    ///      based on some of these factors:
    ///      a) whether this layer has any wal in this partition range
    ///      b) the size of the layer
    ///      c) the number of images needed to cover it
    ///      d) the estimated time until we'll have to reimage over it for GC
    ///
    /// Case 2: Since L0 layers by definition cover the entire key space, we consider
    /// them reimage-worthy only when the entire key space can be covered by very few
    /// images (currently 1).
    /// TODO The optimal number should probably be slightly higher than 1, but to
    ///      implement that we need to plumb a lot more context into this function
    ///      than just the current partition_range.
    pub fn is_reimage_worthy(layer: &PersistentLayerDesc, partition_range: &Range<Key>) -> bool {
        // Case 1
        if !Self::is_l0(layer) {
            return true;
        }

        // Case 2
        if range_eq(partition_range, &(Key::MIN..Key::MAX)) {
            return true;
        }

        false
    }

    /// Count the height of the tallest stack of reimage-worthy deltas
    /// in this 2d region.
    ///
    /// If `limit` is provided we don't try to count above that number.
    ///
    /// This number is used to compute the largest number of deltas that
    /// we'll need to visit for any page reconstruction in this region.
    /// We use this heuristic to decide whether to create an image layer.
    pub fn count_deltas(
        &self,
        key: &Range<Key>,
        lsn: &Range<Lsn>,
        limit: Option<usize>,
    ) -> Result<usize> {
        // We get the delta coverage of the region, and for each part of the coverage
        // we recurse right underneath the delta. The recursion depth is limited by
        // the largest result this function could return, which is in practice between
        // 3 and 10 (since we usually try to create an image when the number gets larger).

        if lsn.is_empty() || key.is_empty() || limit == Some(0) {
            return Ok(0);
        }

        let version = match self.historic.get().unwrap().get_version(lsn.end.0 - 1) {
            Some(v) => v,
            None => return Ok(0),
        };

        let start = key.start.to_i128();
        let end = key.end.to_i128();

        // Initialize loop variables
        let mut max_stacked_deltas = 0;
        let mut current_key = start;
        let mut current_val = version.delta_coverage.query(start);

        // Loop through the delta coverage and recurse on each part
        for (change_key, change_val) in version.delta_coverage.range(start..end) {
            // If there's a relevant delta in this part, add 1 and recurse down
            if let Some(val) = current_val {
                if val.get_lsn_range().end > lsn.start {
                    let kr = Key::from_i128(current_key)..Key::from_i128(change_key);
                    let lr = lsn.start..val.get_lsn_range().start;
                    if !kr.is_empty() {
                        let base_count = Self::is_reimage_worthy(&val, key) as usize;
                        let new_limit = limit.map(|l| l - base_count);
                        let max_stacked_deltas_underneath =
                            self.count_deltas(&kr, &lr, new_limit)?;
                        max_stacked_deltas = std::cmp::max(
                            max_stacked_deltas,
                            base_count + max_stacked_deltas_underneath,
                        );
                    }
                }
            }

            current_key = change_key;
            current_val = change_val.clone();
        }

        // Consider the last part
        if let Some(val) = current_val {
            if val.get_lsn_range().end > lsn.start {
                let kr = Key::from_i128(current_key)..Key::from_i128(end);
                let lr = lsn.start..val.get_lsn_range().start;

                if !kr.is_empty() {
                    let base_count = Self::is_reimage_worthy(&val, key) as usize;
                    let new_limit = limit.map(|l| l - base_count);
                    let max_stacked_deltas_underneath = self.count_deltas(&kr, &lr, new_limit)?;
                    max_stacked_deltas = std::cmp::max(
                        max_stacked_deltas,
                        base_count + max_stacked_deltas_underneath,
                    );
                }
            }
        }

        Ok(max_stacked_deltas)
    }

    /// Count how many reimage-worthy layers we need to visit for given key-lsn pair.
    ///
    /// The `partition_range` argument is used as context for the reimage-worthiness decision.
    ///
    /// Used as a helper for correctness checks only. Performance not critical.
    pub fn get_difficulty(&self, lsn: Lsn, key: Key, partition_range: &Range<Key>) -> usize {
        match self.search(key, lsn) {
            Some(search_result) => {
                if search_result.layer.is_incremental() {
                    (Self::is_reimage_worthy(&search_result.layer, partition_range) as usize)
                        + self.get_difficulty(search_result.lsn_floor, key, partition_range)
                } else {
                    0
                }
            }
            None => 0,
        }
    }

    /// Used for correctness checking. Results are expected to be identical to
    /// self.get_difficulty_map. Assumes self.search is correct.
    pub fn get_difficulty_map_bruteforce(
        &self,
        lsn: Lsn,
        partitioning: &KeyPartitioning,
    ) -> Vec<usize> {
        // Looking at the difficulty as a function of key, it could only increase
        // when a delta layer starts or an image layer ends. Therefore it's sufficient
        // to check the difficulties at:
        // - the key.start for each non-empty part range
        // - the key.start for each delta
        // - the key.end for each image
        let keys_iter: Box<dyn Iterator<Item = Key>> = {
            let mut keys: Vec<Key> = self
                .iter_historic_layers()
                .map(|layer| {
                    if layer.is_incremental() {
                        layer.get_key_range().start
                    } else {
                        layer.get_key_range().end
                    }
                })
                .collect();
            keys.sort();
            Box::new(keys.into_iter())
        };
        let mut keys_iter = keys_iter.peekable();

        // Iter the partition and keys together and query all the necessary
        // keys, computing the max difficulty for each part.
        partitioning
            .parts
            .iter()
            .map(|part| {
                let mut difficulty = 0;
                // Partition ranges are assumed to be sorted and disjoint
                // TODO assert it
                for range in &part.ranges {
                    if !range.is_empty() {
                        difficulty =
                            std::cmp::max(difficulty, self.get_difficulty(lsn, range.start, range));
                    }
                    while let Some(key) = keys_iter.peek() {
                        if key >= &range.end {
                            break;
                        }
                        let key = keys_iter.next().unwrap();
                        if key < range.start {
                            continue;
                        }
                        difficulty =
                            std::cmp::max(difficulty, self.get_difficulty(lsn, key, range));
                    }
                }
                difficulty
            })
            .collect()
    }

    /// For each part of a keyspace partitioning, return the maximum number of layers
    /// that would be needed for page reconstruction in that part at the given LSN.
    ///
    /// If `limit` is provided we don't try to count above that number.
    ///
    /// This method is used to decide where to create new image layers. Computing the
    /// result for the entire partitioning at once allows this function to be more
    /// efficient, and further optimization is possible by using iterators instead,
    /// to allow early return.
    ///
    /// TODO actually use this method instead of count_deltas. Currently we only use
    ///      it for benchmarks.
    pub fn get_difficulty_map(
        &self,
        lsn: Lsn,
        partitioning: &KeyPartitioning,
        limit: Option<usize>,
    ) -> Vec<usize> {
        // TODO This is a naive implementation. Perf improvements to do:
        // 1. Instead of calling self.image_coverage and self.count_deltas,
        //    iterate the image and delta coverage only once.
        partitioning
            .parts
            .iter()
            .map(|part| {
                let mut difficulty = 0;
                for range in &part.ranges {
                    if limit == Some(difficulty) {
                        break;
                    }
                    for (img_range, last_img) in self
                        .image_coverage(range, lsn)
                        .expect("why would this err?")
                    {
                        if limit == Some(difficulty) {
                            break;
                        }
                        let img_lsn = if let Some(last_img) = last_img {
                            last_img.get_lsn_range().end
                        } else {
                            Lsn(0)
                        };

                        if img_lsn < lsn {
                            let num_deltas = self
                                .count_deltas(&img_range, &(img_lsn..lsn), limit)
                                .expect("why would this err lol?");
                            difficulty = std::cmp::max(difficulty, num_deltas);
                        }
                    }
                }
                difficulty
            })
            .collect()
    }

    /// Return all L0 delta layers
    pub fn get_level0_deltas(&self) -> Result<Vec<Arc<PersistentLayerDesc>>> {
        Ok(self.l0_delta_layers.to_vec())
    }

    /// debugging function to print out the contents of the layer map
    #[allow(unused)]
    pub fn dump(&self, verbose: bool, ctx: &RequestContext) -> Result<()> {
        println!("Begin dump LayerMap");

        println!("open_layer:");
        if let Some(open_layer) = &self.open_layer {
            open_layer.dump(verbose, ctx)?;
        }

        println!("frozen_layers:");
        for frozen_layer in self.frozen_layers.iter() {
            frozen_layer.dump(verbose, ctx)?;
        }

        println!("historic_layers:");
        for layer in self.iter_historic_layers() {
            layer.dump(verbose, ctx)?;
        }
        println!("End dump LayerMap");
        Ok(())
    }
}

#[cfg(test)]
mod tests {
    use super::LayerMap;
    use crate::tenant::storage_layer::{tests::LayerDescriptor, LayerFileName};
    use std::str::FromStr;
    use std::sync::Arc;

    mod l0_delta_layers_updated {

<<<<<<< HEAD
        use crate::tenant::storage_layer::{PersistentLayer, PersistentLayerDesc};
=======
        use crate::tenant::{
            storage_layer::{PersistentLayer, PersistentLayerDesc},
            timeline::LayerFileManager,
        };
>>>>>>> 21d30fc4

        use super::*;

        #[test]
        fn for_full_range_delta() {
            // l0_delta_layers are used by compaction, and should observe all buffered updates
            l0_delta_layers_updated_scenario(
                 "000000000000000000000000000000000000-FFFFFFFFFFFFFFFFFFFFFFFFFFFFFFFFFFFF__0000000053423C21-0000000053424D69",
                 true
             )
        }

        #[test]
        fn for_non_full_range_delta() {
            // has minimal uncovered areas compared to l0_delta_layers_updated_on_insert_replace_remove_for_full_range_delta
            l0_delta_layers_updated_scenario(
                 "000000000000000000000000000000000001-FFFFFFFFFFFFFFFFFFFFFFFFFFFFFFFFFFFE__0000000053423C21-0000000053424D69",
                 // because not full range
                 false
             )
        }

        #[test]
        fn for_image() {
            l0_delta_layers_updated_scenario(
                 "000000000000000000000000000000000000-000000000000000000000000000000010000__0000000053424D69",
                 // code only checks if it is a full range layer, doesn't care about images, which must
                 // mean we should in practice never have full range images
                 false
             )
        }

<<<<<<< HEAD
=======
        #[test]
        fn replacing_missing_l0_is_notfound() {
            // original impl had an oversight, and L0 was an anyhow::Error. anyhow::Error should
            // however only happen for precondition failures.

            let layer = "000000000000000000000000000000000000-FFFFFFFFFFFFFFFFFFFFFFFFFFFFFFFFFFFF__0000000053423C21-0000000053424D69";
            let layer = LayerFileName::from_str(layer).unwrap();
            let layer = LayerDescriptor::from(layer);

            // same skeletan construction; see scenario below
            let not_found = Arc::new(layer.clone());
            let new_version = Arc::new(layer);

            // after the immutable storage state refactor, the replace operation
            // will not use layer map any more. We keep it here for consistency in test cases
            // and can remove it in the future.
            let _map = LayerMap::default();

            let mut mapping = LayerFileManager::new();

            mapping
                .replace_and_verify(not_found, new_version)
                .unwrap_err();
        }

>>>>>>> 21d30fc4
        fn l0_delta_layers_updated_scenario(layer_name: &str, expected_l0: bool) {
            let name = LayerFileName::from_str(layer_name).unwrap();
            let skeleton = LayerDescriptor::from(name);

            let remote = Arc::new(skeleton.clone());
            let downloaded = Arc::new(skeleton);

            let mut map = LayerMap::default();
<<<<<<< HEAD
=======
            let mut mapping = LayerFileManager::new();
>>>>>>> 21d30fc4

            // two disjoint Arcs in different lifecycle phases. even if it seems they must be the
            // same layer, we use LayerMap::compare_arced_layers as the identity of layers.
            assert_eq!(remote.layer_desc(), downloaded.layer_desc());

            let expected_in_counts = (1, usize::from(expected_l0));

            map.batch_update()
                .insert_historic(remote.layer_desc().clone());
            assert_eq!(
                count_layer_in(&map, remote.layer_desc()),
                expected_in_counts
            );

            map.batch_update()
                .remove_historic(downloaded.layer_desc().clone());
            assert_eq!(count_layer_in(&map, downloaded.layer_desc()), (0, 0));
        }

        fn count_layer_in(map: &LayerMap, layer: &PersistentLayerDesc) -> (usize, usize) {
            let historic = map
                .iter_historic_layers()
                .filter(|x| x.key() == layer.key())
                .count();
            let l0s = map
                .get_level0_deltas()
                .expect("why does this return a result");
            let l0 = l0s.iter().filter(|x| x.key() == layer.key()).count();

            (historic, l0)
        }
    }
}<|MERGE_RESOLUTION|>--- conflicted
+++ resolved
@@ -658,14 +658,11 @@
 
     mod l0_delta_layers_updated {
 
-<<<<<<< HEAD
-        use crate::tenant::storage_layer::{PersistentLayer, PersistentLayerDesc};
-=======
         use crate::tenant::{
             storage_layer::{PersistentLayer, PersistentLayerDesc},
             timeline::LayerFileManager,
         };
->>>>>>> 21d30fc4
+        use crate::tenant::storage_layer::{PersistentLayer, PersistentLayerDesc};
 
         use super::*;
 
@@ -698,34 +695,6 @@
              )
         }
 
-<<<<<<< HEAD
-=======
-        #[test]
-        fn replacing_missing_l0_is_notfound() {
-            // original impl had an oversight, and L0 was an anyhow::Error. anyhow::Error should
-            // however only happen for precondition failures.
-
-            let layer = "000000000000000000000000000000000000-FFFFFFFFFFFFFFFFFFFFFFFFFFFFFFFFFFFF__0000000053423C21-0000000053424D69";
-            let layer = LayerFileName::from_str(layer).unwrap();
-            let layer = LayerDescriptor::from(layer);
-
-            // same skeletan construction; see scenario below
-            let not_found = Arc::new(layer.clone());
-            let new_version = Arc::new(layer);
-
-            // after the immutable storage state refactor, the replace operation
-            // will not use layer map any more. We keep it here for consistency in test cases
-            // and can remove it in the future.
-            let _map = LayerMap::default();
-
-            let mut mapping = LayerFileManager::new();
-
-            mapping
-                .replace_and_verify(not_found, new_version)
-                .unwrap_err();
-        }
-
->>>>>>> 21d30fc4
         fn l0_delta_layers_updated_scenario(layer_name: &str, expected_l0: bool) {
             let name = LayerFileName::from_str(layer_name).unwrap();
             let skeleton = LayerDescriptor::from(name);
@@ -734,10 +703,6 @@
             let downloaded = Arc::new(skeleton);
 
             let mut map = LayerMap::default();
-<<<<<<< HEAD
-=======
-            let mut mapping = LayerFileManager::new();
->>>>>>> 21d30fc4
 
             // two disjoint Arcs in different lifecycle phases. even if it seems they must be the
             // same layer, we use LayerMap::compare_arced_layers as the identity of layers.
