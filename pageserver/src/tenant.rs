//!
//! Timeline repository implementation that keeps old data in files on disk, and
//! the recent changes in memory. See tenant/*_layer.rs files.
//! The functions here are responsible for locating the correct layer for the
//! get/put call, walking back the timeline branching history as needed.
//!
//! The files are stored in the .neon/tenants/<tenant_id>/timelines/<timeline_id>
//! directory. See docs/pageserver-storage.md for how the files are managed.
//! In addition to the layer files, there is a metadata file in the same
//! directory that contains information about the timeline, in particular its
//! parent timeline, and the last LSN that has been written to disk.
//!

use anyhow::{bail, Context};
use futures::FutureExt;
use pageserver_api::models::TimelineState;
use remote_storage::DownloadError;
use remote_storage::GenericRemoteStorage;
use storage_broker::BrokerClientChannel;
use tokio::sync::watch;
use tokio::task::JoinSet;
use tracing::*;
use utils::crashsafe::path_with_suffix_extension;

use std::cmp::min;
use std::collections::hash_map::Entry;
use std::collections::BTreeSet;
use std::collections::HashMap;
use std::ffi::OsStr;
use std::fs;
use std::fs::File;
use std::fs::OpenOptions;
use std::io;
use std::io::Write;
use std::ops::Bound::Included;
use std::path::Path;
use std::path::PathBuf;
use std::process::Command;
use std::process::Stdio;
use std::sync::atomic::AtomicU64;
use std::sync::atomic::Ordering;
use std::sync::Arc;
use std::sync::MutexGuard;
use std::sync::{Mutex, RwLock};
use std::time::{Duration, Instant};

use self::config::TenantConf;
use self::metadata::TimelineMetadata;
use self::remote_timeline_client::RemoteTimelineClient;
use self::timeline::EvictionTaskTenantState;
use crate::config::PageServerConf;
use crate::context::{DownloadBehavior, RequestContext};
use crate::import_datadir;
use crate::is_uninit_mark;
use crate::metrics::{remove_tenant_metrics, TENANT_STATE_METRIC, TENANT_SYNTHETIC_SIZE_METRIC};
use crate::repository::GcResult;
use crate::task_mgr;
use crate::task_mgr::TaskKind;
use crate::tenant::config::TenantConfOpt;
use crate::tenant::metadata::load_metadata;
use crate::tenant::remote_timeline_client::index::IndexPart;
use crate::tenant::remote_timeline_client::MaybeDeletedIndexPart;
use crate::tenant::remote_timeline_client::PersistIndexPartWithDeletedFlagError;
use crate::tenant::storage_layer::DeltaLayer;
use crate::tenant::storage_layer::ImageLayer;
use crate::tenant::storage_layer::Layer;

use crate::virtual_file::VirtualFile;
use crate::walredo::PostgresRedoManager;
use crate::walredo::WalRedoManager;
use crate::TEMP_FILE_SUFFIX;
pub use pageserver_api::models::TenantState;

use toml_edit;
use utils::{
    crashsafe,
    id::{TenantId, TimelineId},
    lsn::{Lsn, RecordLsn},
};

pub mod blob_io;
pub mod block_io;
pub mod disk_btree;
pub(crate) mod ephemeral_file;
pub mod layer_map;

pub mod metadata;
mod par_fsync;
mod remote_timeline_client;
pub mod storage_layer;

pub mod config;
pub mod mgr;
pub mod tasks;
pub mod upload_queue;

mod timeline;

pub mod size;

pub(crate) use timeline::debug_assert_current_span_has_tenant_and_timeline_id;
pub use timeline::{
    LocalLayerInfoForDiskUsageEviction, LogicalSizeCalculationCause, PageReconstructError, Timeline,
};

// re-export this function so that page_cache.rs can use it.
pub use crate::tenant::ephemeral_file::writeback as writeback_ephemeral_file;

// re-export for use in storage_sync.rs
pub use crate::tenant::metadata::save_metadata;

// re-export for use in walreceiver
pub use crate::tenant::timeline::WalReceiverInfo;

/// Parts of the `.neon/tenants/<tenant_id>/timelines/<timeline_id>` directory prefix.
pub const TIMELINES_SEGMENT_NAME: &str = "timelines";

pub const TENANT_ATTACHING_MARKER_FILENAME: &str = "attaching";

///
/// Tenant consists of multiple timelines. Keep them in a hash table.
///
pub struct Tenant {
    // Global pageserver config parameters
    pub conf: &'static PageServerConf,

    /// The value creation timestamp, used to measure activation delay, see:
    /// <https://github.com/neondatabase/neon/issues/4025>
    loading_started_at: Instant,

    state: watch::Sender<TenantState>,

    // Overridden tenant-specific config parameters.
    // We keep TenantConfOpt sturct here to preserve the information
    // about parameters that are not set.
    // This is necessary to allow global config updates.
    tenant_conf: Arc<RwLock<TenantConfOpt>>,

    tenant_id: TenantId,
    timelines: Mutex<HashMap<TimelineId, Arc<Timeline>>>,
    // This mutex prevents creation of new timelines during GC.
    // Adding yet another mutex (in addition to `timelines`) is needed because holding
    // `timelines` mutex during all GC iteration
    // may block for a long time `get_timeline`, `get_timelines_state`,... and other operations
    // with timelines, which in turn may cause dropping replication connection, expiration of wait_for_lsn
    // timeout...
    gc_cs: tokio::sync::Mutex<()>,
    walredo_mgr: Arc<dyn WalRedoManager + Send + Sync>,

    // provides access to timeline data sitting in the remote storage
    remote_storage: Option<GenericRemoteStorage>,

    /// Cached logical sizes updated updated on each [`Tenant::gather_size_inputs`].
    cached_logical_sizes: tokio::sync::Mutex<HashMap<(TimelineId, Lsn), u64>>,
    cached_synthetic_tenant_size: Arc<AtomicU64>,

    eviction_task_tenant_state: tokio::sync::Mutex<EvictionTaskTenantState>,
}

/// A timeline with some of its files on disk, being initialized.
/// This struct ensures the atomicity of the timeline init: it's either properly created and inserted into pageserver's memory, or
/// its local files are removed. In the worst case of a crash, an uninit mark file is left behind, which causes the directory
/// to be removed on next restart.
///
/// The caller is responsible for proper timeline data filling before the final init.
#[must_use]
pub struct UninitializedTimeline<'t> {
    owning_tenant: &'t Tenant,
    timeline_id: TimelineId,
    raw_timeline: Option<(Arc<Timeline>, TimelineUninitMark)>,
}

/// An uninit mark file, created along the timeline dir to ensure the timeline either gets fully initialized and loaded into pageserver's memory,
/// or gets removed eventually.
///
/// XXX: it's important to create it near the timeline dir, not inside it to ensure timeline dir gets removed first.
#[must_use]
struct TimelineUninitMark {
    uninit_mark_deleted: bool,
    uninit_mark_path: PathBuf,
    timeline_path: PathBuf,
}

impl UninitializedTimeline<'_> {
    /// Ensures timeline data is valid, loads it into pageserver's memory and removes
    /// uninit mark file on success.
    ///
    /// This function launches the flush loop if not already done.
    ///
    /// The caller is responsible for activating the timeline (function `.activate()`).
    fn initialize_with_lock(
        mut self,
        _ctx: &RequestContext,
        timelines: &mut HashMap<TimelineId, Arc<Timeline>>,
        load_layer_map: bool,
    ) -> anyhow::Result<Arc<Timeline>> {
        let timeline_id = self.timeline_id;
        let tenant_id = self.owning_tenant.tenant_id;

        let (new_timeline, uninit_mark) = self.raw_timeline.take().with_context(|| {
            format!("No timeline for initalization found for {tenant_id}/{timeline_id}")
        })?;

        let new_disk_consistent_lsn = new_timeline.get_disk_consistent_lsn();
        // TODO it would be good to ensure that, but apparently a lot of our testing is dependend on that at least
        // ensure!(new_disk_consistent_lsn.is_valid(),
        //     "Timeline {tenant_id}/{timeline_id} has invalid disk_consistent_lsn and cannot be initialized");

        match timelines.entry(timeline_id) {
            Entry::Occupied(_) => anyhow::bail!(
                "Found freshly initialized timeline {tenant_id}/{timeline_id} in the tenant map"
            ),
            Entry::Vacant(v) => {
                if load_layer_map {
                    new_timeline
                        .load_layer_map(new_disk_consistent_lsn)
                        .with_context(|| {
                            format!(
                                "Failed to load layermap for timeline {tenant_id}/{timeline_id}"
                            )
                        })?;
                }
                uninit_mark.remove_uninit_mark().with_context(|| {
                    format!(
                        "Failed to remove uninit mark file for timeline {tenant_id}/{timeline_id}"
                    )
                })?;
                v.insert(Arc::clone(&new_timeline));

                new_timeline.maybe_spawn_flush_loop();
            }
        }

        Ok(new_timeline)
    }

    /// Prepares timeline data by loading it from the basebackup archive.
    pub async fn import_basebackup_from_tar(
        self,
        copyin_read: &mut (impl tokio::io::AsyncRead + Send + Sync + Unpin),
        base_lsn: Lsn,
        broker_client: storage_broker::BrokerClientChannel,
        ctx: &RequestContext,
    ) -> anyhow::Result<Arc<Timeline>> {
        let raw_timeline = self.raw_timeline()?;

        import_datadir::import_basebackup_from_tar(raw_timeline, copyin_read, base_lsn, ctx)
            .await
            .context("Failed to import basebackup")?;

        // Flush loop needs to be spawned in order to be able to flush.
        // We want to run proper checkpoint before we mark timeline as available to outside world
        // Thus spawning flush loop manually and skipping flush_loop setup in initialize_with_lock
        raw_timeline.maybe_spawn_flush_loop();

        fail::fail_point!("before-checkpoint-new-timeline", |_| {
            bail!("failpoint before-checkpoint-new-timeline");
        });

        raw_timeline
            .freeze_and_flush()
            .await
            .context("Failed to flush after basebackup import")?;

        // Initialize without loading the layer map. We started with an empty layer map, and already
        // updated it for the layers that we created during the import.
        let mut timelines = self.owning_tenant.timelines.lock().unwrap();
        let tl = self.initialize_with_lock(ctx, &mut timelines, false)?;
        tl.activate(broker_client, ctx)?;
        Ok(tl)
    }

    fn raw_timeline(&self) -> anyhow::Result<&Arc<Timeline>> {
        Ok(&self
            .raw_timeline
            .as_ref()
            .with_context(|| {
                format!(
                    "No raw timeline {}/{} found",
                    self.owning_tenant.tenant_id, self.timeline_id
                )
            })?
            .0)
    }
}

impl Drop for UninitializedTimeline<'_> {
    fn drop(&mut self) {
        if let Some((_, uninit_mark)) = self.raw_timeline.take() {
            let _entered = info_span!("drop_uninitialized_timeline", tenant = %self.owning_tenant.tenant_id, timeline = %self.timeline_id).entered();
            error!("Timeline got dropped without initializing, cleaning its files");
            cleanup_timeline_directory(uninit_mark);
        }
    }
}

fn cleanup_timeline_directory(uninit_mark: TimelineUninitMark) {
    let timeline_path = &uninit_mark.timeline_path;
    match ignore_absent_files(|| fs::remove_dir_all(timeline_path)) {
        Ok(()) => {
            info!("Timeline dir {timeline_path:?} removed successfully, removing the uninit mark")
        }
        Err(e) => {
            error!("Failed to clean up uninitialized timeline directory {timeline_path:?}: {e:?}")
        }
    }
    drop(uninit_mark); // mark handles its deletion on drop, gets retained if timeline dir exists
}

impl TimelineUninitMark {
    /// Useful for initializing timelines, existing on disk after the restart.
    pub fn dummy() -> Self {
        Self {
            uninit_mark_deleted: true,
            uninit_mark_path: PathBuf::new(),
            timeline_path: PathBuf::new(),
        }
    }

    fn new(uninit_mark_path: PathBuf, timeline_path: PathBuf) -> Self {
        Self {
            uninit_mark_deleted: false,
            uninit_mark_path,
            timeline_path,
        }
    }

    fn remove_uninit_mark(mut self) -> anyhow::Result<()> {
        if !self.uninit_mark_deleted {
            self.delete_mark_file_if_present()?;
        }

        Ok(())
    }

    fn delete_mark_file_if_present(&mut self) -> anyhow::Result<()> {
        let uninit_mark_file = &self.uninit_mark_path;
        let uninit_mark_parent = uninit_mark_file
            .parent()
            .with_context(|| format!("Uninit mark file {uninit_mark_file:?} has no parent"))?;
        ignore_absent_files(|| fs::remove_file(uninit_mark_file)).with_context(|| {
            format!("Failed to remove uninit mark file at path {uninit_mark_file:?}")
        })?;
        crashsafe::fsync(uninit_mark_parent).context("Failed to fsync uninit mark parent")?;
        self.uninit_mark_deleted = true;

        Ok(())
    }
}

impl Drop for TimelineUninitMark {
    fn drop(&mut self) {
        if !self.uninit_mark_deleted {
            if self.timeline_path.exists() {
                error!(
                    "Uninit mark {} is not removed, timeline {} stays uninitialized",
                    self.uninit_mark_path.display(),
                    self.timeline_path.display()
                )
            } else {
                // unblock later timeline creation attempts
                warn!(
                    "Removing intermediate uninit mark file {}",
                    self.uninit_mark_path.display()
                );
                if let Err(e) = self.delete_mark_file_if_present() {
                    error!("Failed to remove the uninit mark file: {e}")
                }
            }
        }
    }
}

// We should not blindly overwrite local metadata with remote one.
// For example, consider the following case:
//     Image layer is flushed to disk as a new delta layer, we update local metadata and start upload task but after that
//     pageserver crashes. During startup we'll load new metadata, and then reset it
//     to the state of remote one. But current layermap will have layers from the old
//     metadata which is inconsistent.
//     And with current logic it wont disgard them during load because during layermap
//     load it sees local disk consistent lsn which is ahead of layer lsns.
//     If we treat remote as source of truth we need to completely sync with it,
//     i e delete local files which are missing on the remote. This will add extra work,
//     wal for these layers needs to be reingested for example
//
// So the solution is to take remote metadata only when we're attaching.
pub fn merge_local_remote_metadata<'a>(
    local: Option<&'a TimelineMetadata>,
    remote: Option<&'a TimelineMetadata>,
) -> anyhow::Result<(&'a TimelineMetadata, bool)> {
    match (local, remote) {
        (None, None) => anyhow::bail!("we should have either local metadata or remote"),
        (Some(local), None) => Ok((local, true)),
        // happens if we crash during attach, before writing out the metadata file
        (None, Some(remote)) => Ok((remote, false)),
        // This is the regular case where we crash/exit before finishing queued uploads.
        // Also, it happens if we crash during attach after writing the metadata file
        // but before removing the attaching marker file.
        (Some(local), Some(remote)) => {
            let consistent_lsn_cmp = local
                .disk_consistent_lsn()
                .cmp(&remote.disk_consistent_lsn());
            let gc_cutoff_lsn_cmp = local
                .latest_gc_cutoff_lsn()
                .cmp(&remote.latest_gc_cutoff_lsn());
            use std::cmp::Ordering::*;
            match (consistent_lsn_cmp, gc_cutoff_lsn_cmp) {
                // It wouldn't matter, but pick the local one so that we don't rewrite the metadata file.
                (Equal, Equal) => Ok((local, true)),
                // Local state is clearly ahead of the remote.
                (Greater, Greater) => Ok((local, true)),
                // We have local layer files that aren't on the remote, but GC horizon is on par.
                (Greater, Equal) => Ok((local, true)),
                // Local GC started running but we couldn't sync it to the remote.
                (Equal, Greater) => Ok((local, true)),

                // We always update the local value first, so something else must have
                // updated the remote value, probably a different pageserver.
                // The control plane is supposed to prevent this from happening.
                // Bail out.
                (Less, Less)
                | (Less, Equal)
                | (Equal, Less)
                | (Less, Greater)
                | (Greater, Less) => {
                    anyhow::bail!(
                        r#"remote metadata appears to be ahead of local metadata:
local:
  {local:#?}
remote:
  {remote:#?}
"#
                    );
                }
            }
        }
    }
}

#[derive(Debug, thiserror::Error)]
pub enum DeleteTimelineError {
    #[error("NotFound")]
    NotFound,
    #[error("HasChildren")]
    HasChildren,
    #[error(transparent)]
    Other(#[from] anyhow::Error),
}

struct RemoteStartupData {
    index_part: IndexPart,
    remote_metadata: TimelineMetadata,
}

impl Tenant {
    /// Yet another helper for timeline initialization.
    /// Contains the common part of `load_local_timeline` and `load_remote_timeline`.
    ///
    /// - Initializes the Timeline struct and inserts it into the tenant's hash map
    /// - Scans the local timeline directory for layer files and builds the layer map
    /// - Downloads remote index file and adds remote files to the layer map
    /// - Schedules remote upload tasks for any files that are present locally but missing from remote storage.
    ///
    /// If the operation fails, the timeline is left in the tenant's hash map in Broken state. On success,
    /// it is marked as Active.
    #[allow(clippy::too_many_arguments)]
    async fn timeline_init_and_sync(
        &self,
        timeline_id: TimelineId,
        remote_client: Option<RemoteTimelineClient>,
        remote_startup_data: Option<RemoteStartupData>,
        local_metadata: Option<TimelineMetadata>,
        ancestor: Option<Arc<Timeline>>,
        first_save: bool,
        ctx: &RequestContext,
    ) -> anyhow::Result<()> {
        let tenant_id = self.tenant_id;

        let (up_to_date_metadata, picked_local) = merge_local_remote_metadata(
            local_metadata.as_ref(),
            remote_startup_data.as_ref().map(|r| &r.remote_metadata),
        )
        .context("merge_local_remote_metadata")?
        .to_owned();

        let timeline = {
            // avoiding holding it across awaits
            let mut timelines_accessor = self.timelines.lock().unwrap();
            if timelines_accessor.contains_key(&timeline_id) {
                anyhow::bail!(
                    "Timeline {tenant_id}/{timeline_id} already exists in the tenant map"
                );
            }

            let dummy_timeline = self.create_timeline_data(
                timeline_id,
                up_to_date_metadata,
                ancestor.clone(),
                remote_client,
            )?;

            let timeline = UninitializedTimeline {
                owning_tenant: self,
                timeline_id,
                raw_timeline: Some((dummy_timeline, TimelineUninitMark::dummy())),
            };
            // Do not start walreceiver here. We do need loaded layer map for reconcile_with_remote
            // But we shouldnt start walreceiver before we have all the data locally, because working walreceiver
            // will ingest data which may require looking at the layers which are not yet available locally
            match timeline.initialize_with_lock(ctx, &mut timelines_accessor, true) {
                Ok(new_timeline) => new_timeline,
                Err(e) => {
                    error!("Failed to initialize timeline {tenant_id}/{timeline_id}: {e:?}");
                    // FIXME using None is a hack, it wont hurt, just ugly.
                    //     Ideally initialize_with_lock error should return timeline in the error
                    //     Or return ownership of itself completely so somethin like into_broken
                    //     can be called directly on Uninitielized timeline
                    //     also leades to redundant .clone
                    let broken_timeline = self
                        .create_timeline_data(
                            timeline_id,
                            up_to_date_metadata,
                            ancestor.clone(),
                            None,
                        )
                        .with_context(|| {
                            format!("creating broken timeline data for {tenant_id}/{timeline_id}")
                        })?;
                    broken_timeline.set_state(TimelineState::Broken);
                    timelines_accessor.insert(timeline_id, broken_timeline);
                    return Err(e);
                }
            }
        };

        if self.remote_storage.is_some() {
            // Reconcile local state with remote storage, downloading anything that's
            // missing locally, and scheduling uploads for anything that's missing
            // in remote storage.
            timeline
                .reconcile_with_remote(
                    up_to_date_metadata,
                    remote_startup_data.as_ref().map(|r| &r.index_part),
                )
                .await
                .context("failed to reconcile with remote")?
        }

        // Sanity check: a timeline should have some content.
        anyhow::ensure!(
            ancestor.is_some()
                || timeline
                    .layers
                    .read()
                    .unwrap()
                    .iter_historic_layers()
                    .next()
                    .is_some(),
            "Timeline has no ancestor and no layer files"
        );

        // Save the metadata file to local disk.
        if !picked_local {
            save_metadata(
                self.conf,
                timeline_id,
                tenant_id,
                up_to_date_metadata,
                first_save,
            )
            .context("save_metadata")?;
        }

        Ok(())
    }

    ///
    /// Attach a tenant that's available in cloud storage.
    ///
    /// This returns quickly, after just creating the in-memory object
    /// Tenant struct and launching a background task to download
    /// the remote index files.  On return, the tenant is most likely still in
    /// Attaching state, and it will become Active once the background task
    /// finishes. You can use wait_until_active() to wait for the task to
    /// complete.
    ///
    pub(crate) fn spawn_attach(
        conf: &'static PageServerConf,
        tenant_id: TenantId,
        broker_client: storage_broker::BrokerClientChannel,
        remote_storage: GenericRemoteStorage,
        ctx: &RequestContext,
    ) -> anyhow::Result<Arc<Tenant>> {
        // TODO dedup with spawn_load
        let tenant_conf =
            Self::load_tenant_config(conf, tenant_id).context("load tenant config")?;

        let wal_redo_manager = Arc::new(PostgresRedoManager::new(conf, tenant_id));
        let tenant = Arc::new(Tenant::new(
            TenantState::Attaching,
            conf,
            tenant_conf,
            wal_redo_manager,
            tenant_id,
            Some(remote_storage),
        ));

        // Do all the hard work in the background
        let tenant_clone = Arc::clone(&tenant);

        let ctx = ctx.detached_child(TaskKind::Attach, DownloadBehavior::Warn);
        task_mgr::spawn(
            &tokio::runtime::Handle::current(),
            TaskKind::Attach,
            Some(tenant_id),
            None,
            "attach tenant",
            false,
            async move {
                let doit = async {
                    tenant_clone.attach(&ctx).await?;
                    tenant_clone.activate(broker_client, &ctx)?;
                    anyhow::Ok(())
                };
                match doit.await {
                    Ok(_) => {}
                    Err(e) => {
                        tenant_clone.set_broken(e.to_string());
                        error!("error attaching tenant: {:?}", e);
                    }
                }
                Ok(())
            }
            .instrument({
                let span = tracing::info_span!(parent: None, "attach", tenant_id=%tenant_id);
                span.follows_from(Span::current());
                span
            }),
        );
        Ok(tenant)
    }

    ///
    /// Background task that downloads all data for a tenant and brings it to Active state.
    ///
    async fn attach(self: &Arc<Tenant>, ctx: &RequestContext) -> anyhow::Result<()> {
        debug_assert_current_span_has_tenant_id();

        let marker_file = self.conf.tenant_attaching_mark_file_path(&self.tenant_id);
        if !tokio::fs::try_exists(&marker_file)
            .await
            .context("check for existence of marker file")?
        {
            anyhow::bail!(
                "implementation error: marker file should exist at beginning of this function"
            );
        }

        // Get list of remote timelines
        // download index files for every tenant timeline
        info!("listing remote timelines");

        let remote_storage = self
            .remote_storage
            .as_ref()
            .ok_or_else(|| anyhow::anyhow!("cannot attach without remote storage"))?;

        let remote_timeline_ids = remote_timeline_client::list_remote_timelines(
            remote_storage,
            self.conf,
            self.tenant_id,
        )
        .await?;

        info!("found {} timelines", remote_timeline_ids.len());

        // Download & parse index parts
        let mut part_downloads = JoinSet::new();
        for timeline_id in remote_timeline_ids {
            let client = RemoteTimelineClient::new(
                remote_storage.clone(),
                self.conf,
                self.tenant_id,
                timeline_id,
            );
            part_downloads.spawn(
                async move {
                    debug!("starting index part download");

                    let index_part = client
                        .download_index_file()
                        .await
                        .context("download index file")?;

                    debug!("finished index part download");

                    Result::<_, anyhow::Error>::Ok((timeline_id, client, index_part))
                }
                .map(move |res| {
                    res.with_context(|| format!("download index part for timeline {timeline_id}"))
                })
                .instrument(info_span!("download_index_part", timeline=%timeline_id)),
            );
        }
        // Wait for all the download tasks to complete & collect results.
        let mut remote_index_and_client = HashMap::new();
        let mut timeline_ancestors = HashMap::new();
        while let Some(result) = part_downloads.join_next().await {
            // NB: we already added timeline_id as context to the error
            let result: Result<_, anyhow::Error> = result.context("joinset task join")?;
            let (timeline_id, client, index_part) = result?;
            debug!("successfully downloaded index part for timeline {timeline_id}");
            match index_part {
                MaybeDeletedIndexPart::IndexPart(index_part) => {
                    timeline_ancestors.insert(
                        timeline_id,
                        index_part.parse_metadata().context("parse_metadata")?,
                    );
                    remote_index_and_client.insert(timeline_id, (index_part, client));
                }
                MaybeDeletedIndexPart::Deleted => {
                    info!("timeline {} is deleted, skipping", timeline_id);
                    continue;
                }
            }
        }

        // For every timeline, download the metadata file, scan the local directory,
        // and build a layer map that contains an entry for each remote and local
        // layer file.
        let sorted_timelines = tree_sort_timelines(timeline_ancestors)?;
        for (timeline_id, remote_metadata) in sorted_timelines {
            let (index_part, remote_client) = remote_index_and_client
                .remove(&timeline_id)
                .expect("just put it in above");

            // TODO again handle early failure
            self.load_remote_timeline(timeline_id, index_part, remote_metadata, remote_client, ctx)
                .await
                .with_context(|| {
                    format!(
                        "failed to load remote timeline {} for tenant {}",
                        timeline_id, self.tenant_id
                    )
                })?;
        }

        std::fs::remove_file(&marker_file)
            .with_context(|| format!("unlink attach marker file {}", marker_file.display()))?;
        crashsafe::fsync(marker_file.parent().expect("marker file has parent dir"))
            .context("fsync tenant directory after unlinking attach marker file")?;

        utils::failpoint_sleep_millis_async!("attach-before-activate");

        info!("Done");

        Ok(())
    }

    /// get size of all remote timelines
    ///
    /// This function relies on the index_part instead of listing the remote storage
    ///
    pub async fn get_remote_size(&self) -> anyhow::Result<u64> {
        let mut size = 0;

        for timeline in self.list_timelines().iter() {
            if let Some(remote_client) = &timeline.remote_client {
                size += remote_client.get_remote_physical_size();
            }
        }

        Ok(size)
    }

    #[instrument(skip_all, fields(timeline_id=%timeline_id))]
    async fn load_remote_timeline(
        &self,
        timeline_id: TimelineId,
        index_part: IndexPart,
        remote_metadata: TimelineMetadata,
        remote_client: RemoteTimelineClient,
        ctx: &RequestContext,
    ) -> anyhow::Result<()> {
        debug_assert_current_span_has_tenant_id();

        info!("downloading index file for timeline {}", timeline_id);
        tokio::fs::create_dir_all(self.conf.timeline_path(&timeline_id, &self.tenant_id))
            .await
            .context("Failed to create new timeline directory")?;

        let ancestor = if let Some(ancestor_id) = remote_metadata.ancestor_timeline() {
            let timelines = self.timelines.lock().unwrap();
            Some(Arc::clone(timelines.get(&ancestor_id).ok_or_else(
                || {
                    anyhow::anyhow!(
                        "cannot find ancestor timeline {ancestor_id} for timeline {timeline_id}"
                    )
                },
            )?))
        } else {
            None
        };

        // Even if there is local metadata it cannot be ahead of the remote one
        // since we're attaching. Even if we resume interrupted attach remote one
        // cannot be older than the local one
        let local_metadata = None;

        self.timeline_init_and_sync(
            timeline_id,
            Some(remote_client),
            Some(RemoteStartupData {
                index_part,
                remote_metadata,
            }),
            local_metadata,
            ancestor,
            true,
            ctx,
        )
        .await
    }

    /// Create a placeholder Tenant object for a broken tenant
    pub fn create_broken_tenant(
        conf: &'static PageServerConf,
        tenant_id: TenantId,
        reason: String,
    ) -> Arc<Tenant> {
        let wal_redo_manager = Arc::new(PostgresRedoManager::new(conf, tenant_id));
        Arc::new(Tenant::new(
            TenantState::Broken {
                reason,
                backtrace: String::new(),
            },
            conf,
            TenantConfOpt::default(),
            wal_redo_manager,
            tenant_id,
            None,
        ))
    }

    ///
    /// Load a tenant that's available on local disk
    ///
    /// This is used at pageserver startup, to rebuild the in-memory
    /// structures from on-disk state. This is similar to attaching a tenant,
    /// but the index files already exist on local disk, as well as some layer
    /// files.
    ///
    /// If the loading fails for some reason, the Tenant will go into Broken
    /// state.
    ///
    #[instrument(skip(conf, remote_storage, ctx), fields(tenant_id=%tenant_id))]
    pub fn spawn_load(
        conf: &'static PageServerConf,
        tenant_id: TenantId,
        broker_client: storage_broker::BrokerClientChannel,
        remote_storage: Option<GenericRemoteStorage>,
        ctx: &RequestContext,
    ) -> Arc<Tenant> {
        let tenant_conf = match Self::load_tenant_config(conf, tenant_id) {
            Ok(conf) => conf,
            Err(e) => {
                error!("load tenant config failed: {:?}", e);
                return Tenant::create_broken_tenant(conf, tenant_id, format!("{e:#}"));
            }
        };

        let wal_redo_manager = Arc::new(PostgresRedoManager::new(conf, tenant_id));
        let tenant = Tenant::new(
            TenantState::Loading,
            conf,
            tenant_conf,
            wal_redo_manager,
            tenant_id,
            remote_storage,
        );
        let tenant = Arc::new(tenant);

        // Do all the hard work in a background task
        let tenant_clone = Arc::clone(&tenant);

        let ctx = ctx.detached_child(TaskKind::InitialLoad, DownloadBehavior::Warn);
        let _ = task_mgr::spawn(
            &tokio::runtime::Handle::current(),
            TaskKind::InitialLoad,
            Some(tenant_id),
            None,
            "initial tenant load",
            false,
            async move {
                let doit = async {
                    tenant_clone.load(&ctx).await?;
                    tenant_clone.activate(broker_client, &ctx)?;
                    anyhow::Ok(())
                };
                match doit.await {
                    Ok(()) => {}
                    Err(err) => {
                        tenant_clone.set_broken(err.to_string());
                        error!("could not load tenant {tenant_id}: {err:?}");
                    }
                }
                info!("initial load for tenant {tenant_id} finished!");
                Ok(())
            }
            .instrument({
                let span = tracing::info_span!(parent: None, "load", tenant_id=%tenant_id);
                span.follows_from(Span::current());
                span
            }),
        );

        info!("spawned load into background");

        tenant
    }

    ///
    /// Background task to load in-memory data structures for this tenant, from
    /// files on disk. Used at pageserver startup.
    ///
    async fn load(self: &Arc<Tenant>, ctx: &RequestContext) -> anyhow::Result<()> {
        debug_assert_current_span_has_tenant_id();

        info!("loading tenant task");

        utils::failpoint_sleep_millis_async!("before-loading-tenant");

        // TODO split this into two functions, scan and actual load

        // Load in-memory state to reflect the local files on disk
        //
        // Scan the directory, peek into the metadata file of each timeline, and
        // collect a list of timelines and their ancestors.
        let mut timelines_to_load: HashMap<TimelineId, TimelineMetadata> = HashMap::new();
        let timelines_dir = self.conf.timelines_path(&self.tenant_id);
        for entry in std::fs::read_dir(&timelines_dir).with_context(|| {
            format!(
                "Failed to list timelines directory for tenant {}",
                self.tenant_id
            )
        })? {
            let entry = entry.with_context(|| {
                format!("cannot read timeline dir entry for {}", self.tenant_id)
            })?;
            let timeline_dir = entry.path();

            if crate::is_temporary(&timeline_dir) {
                info!(
                    "Found temporary timeline directory, removing: {}",
                    timeline_dir.display()
                );
                if let Err(e) = std::fs::remove_dir_all(&timeline_dir) {
                    error!(
                        "Failed to remove temporary directory '{}': {:?}",
                        timeline_dir.display(),
                        e
                    );
                }
            } else if is_uninit_mark(&timeline_dir) {
                let timeline_uninit_mark_file = &timeline_dir;
                info!(
                    "Found an uninit mark file {}, removing the timeline and its uninit mark",
                    timeline_uninit_mark_file.display()
                );
                let timeline_id = timeline_uninit_mark_file
                    .file_stem()
                    .and_then(OsStr::to_str)
                    .unwrap_or_default()
                    .parse::<TimelineId>()
                    .with_context(|| {
                        format!(
                            "Could not parse timeline id out of the timeline uninit mark name {}",
                            timeline_uninit_mark_file.display()
                        )
                    })?;
                let timeline_dir = self.conf.timeline_path(&timeline_id, &self.tenant_id);
                if let Err(e) =
                    remove_timeline_and_uninit_mark(&timeline_dir, timeline_uninit_mark_file)
                {
                    error!("Failed to clean up uninit marked timeline: {e:?}");
                }
            } else {
                let timeline_id = timeline_dir
                    .file_name()
                    .and_then(OsStr::to_str)
                    .unwrap_or_default()
                    .parse::<TimelineId>()
                    .with_context(|| {
                        format!(
                            "Could not parse timeline id out of the timeline dir name {}",
                            timeline_dir.display()
                        )
                    })?;
                let timeline_uninit_mark_file = self
                    .conf
                    .timeline_uninit_mark_file_path(self.tenant_id, timeline_id);
                if timeline_uninit_mark_file.exists() {
                    info!(
                        "Found an uninit mark file for timeline {}/{}, removing the timeline and its uninit mark",
                        self.tenant_id, timeline_id
                    );
                    if let Err(e) =
                        remove_timeline_and_uninit_mark(&timeline_dir, &timeline_uninit_mark_file)
                    {
                        error!("Failed to clean up uninit marked timeline: {e:?}");
                    }
                    continue;
                }

                let file_name = entry.file_name();
                if let Ok(timeline_id) =
                    file_name.to_str().unwrap_or_default().parse::<TimelineId>()
                {
                    let metadata = load_metadata(self.conf, timeline_id, self.tenant_id)
                        .context("failed to load metadata")?;
                    timelines_to_load.insert(timeline_id, metadata);
                } else {
                    // A file or directory that doesn't look like a timeline ID
                    warn!(
                        "unexpected file or directory in timelines directory: {}",
                        file_name.to_string_lossy()
                    );
                }
            }
        }

        // Sort the array of timeline IDs into tree-order, so that parent comes before
        // all its children.
        let sorted_timelines = tree_sort_timelines(timelines_to_load)?;
        // FIXME original collect_timeline_files contained one more check:
        //    1. "Timeline has no ancestor and no layer files"

        for (timeline_id, local_metadata) in sorted_timelines {
            self.load_local_timeline(timeline_id, local_metadata, ctx)
                .await
                .with_context(|| format!("load local timeline {timeline_id}"))?;
        }

        info!("Done");

        Ok(())
    }

    /// Subroutine of `load_tenant`, to load an individual timeline
    ///
    /// NB: The parent is assumed to be already loaded!
    #[instrument(skip_all, fields(timeline_id))]
    async fn load_local_timeline(
        &self,
        timeline_id: TimelineId,
        local_metadata: TimelineMetadata,
        ctx: &RequestContext,
    ) -> anyhow::Result<()> {
        debug_assert_current_span_has_tenant_id();

        let remote_client = self.remote_storage.as_ref().map(|remote_storage| {
            RemoteTimelineClient::new(
                remote_storage.clone(),
                self.conf,
                self.tenant_id,
                timeline_id,
            )
        });

        let remote_startup_data = match &remote_client {
            Some(remote_client) => match remote_client.download_index_file().await {
                Ok(index_part) => {
                    let index_part = match index_part {
                        MaybeDeletedIndexPart::IndexPart(index_part) => index_part,
                        MaybeDeletedIndexPart::Deleted => {
                            // TODO: we won't reach here if remote storage gets de-configured after start of the deletion operation.
                            // Example:
                            //  start deletion operation
                            //  finishes upload of index part
                            //  pageserver crashes
                            //  remote storage gets de-configured
                            //  pageserver starts
                            //
                            // We don't really anticipate remote storage to be de-configured, so, for now, this is fine.
                            // Also, maybe we'll remove that option entirely in the future, see https://github.com/neondatabase/neon/issues/4099.
                            info!("is_deleted is set on remote, resuming removal of local data originally done by timeline deletion handler");
                            std::fs::remove_dir_all(
                                self.conf.timeline_path(&timeline_id, &self.tenant_id),
                            )
                            .context("remove_dir_all")?;

                            return Ok(());
                        }
                    };

                    let remote_metadata = index_part.parse_metadata().context("parse_metadata")?;
                    Some(RemoteStartupData {
                        index_part,
                        remote_metadata,
                    })
                }
                Err(DownloadError::NotFound) => {
                    info!("no index file was found on the remote");
                    None
                }
                Err(e) => return Err(anyhow::anyhow!(e)),
            },
            None => None,
        };

        let ancestor = if let Some(ancestor_timeline_id) = local_metadata.ancestor_timeline() {
            let ancestor_timeline = self.get_timeline(ancestor_timeline_id, false)
            .with_context(|| anyhow::anyhow!("cannot find ancestor timeline {ancestor_timeline_id} for timeline {timeline_id}"))?;
            Some(ancestor_timeline)
        } else {
            None
        };

        self.timeline_init_and_sync(
            timeline_id,
            remote_client,
            remote_startup_data,
            Some(local_metadata),
            ancestor,
            false,
            ctx,
        )
        .await
    }

    pub fn tenant_id(&self) -> TenantId {
        self.tenant_id
    }

    /// Get Timeline handle for given Neon timeline ID.
    /// This function is idempotent. It doesn't change internal state in any way.
    pub fn get_timeline(
        &self,
        timeline_id: TimelineId,
        active_only: bool,
    ) -> anyhow::Result<Arc<Timeline>> {
        let timelines_accessor = self.timelines.lock().unwrap();
        let timeline = timelines_accessor.get(&timeline_id).with_context(|| {
            format!("Timeline {}/{} was not found", self.tenant_id, timeline_id)
        })?;

        if active_only && !timeline.is_active() {
            anyhow::bail!(
                "Timeline {}/{} is not active, state: {:?}",
                self.tenant_id,
                timeline_id,
                timeline.current_state()
            )
        } else {
            Ok(Arc::clone(timeline))
        }
    }

    /// Lists timelines the tenant contains.
    /// Up to tenant's implementation to omit certain timelines that ar not considered ready for use.
    pub fn list_timelines(&self) -> Vec<Arc<Timeline>> {
        self.timelines
            .lock()
            .unwrap()
            .values()
            .map(Arc::clone)
            .collect()
    }

    /// This is used to create the initial 'main' timeline during bootstrapping,
    /// or when importing a new base backup. The caller is expected to load an
    /// initial image of the datadir to the new timeline after this.
    pub fn create_empty_timeline(
        &self,
        new_timeline_id: TimelineId,
        initdb_lsn: Lsn,
        pg_version: u32,
        _ctx: &RequestContext,
    ) -> anyhow::Result<UninitializedTimeline> {
        anyhow::ensure!(
            self.is_active(),
            "Cannot create empty timelines on inactive tenant"
        );

        let timelines = self.timelines.lock().unwrap();
        let timeline_uninit_mark = self.create_timeline_uninit_mark(new_timeline_id, &timelines)?;
        drop(timelines);

        let new_metadata = TimelineMetadata::new(
            Lsn(0),
            None,
            None,
            Lsn(0),
            initdb_lsn,
            initdb_lsn,
            pg_version,
        );
        self.prepare_timeline(
            new_timeline_id,
            &new_metadata,
            timeline_uninit_mark,
            true,
            None,
        )
    }

    /// Helper for unit tests to create an emtpy timeline.
    ///
    /// The timeline is has state value `Active` but its background loops are not running.
    // This makes the various functions which anyhow::ensure! for Active state work in tests.
    // Our current tests don't need the background loops.
    #[cfg(test)]
    pub fn create_test_timeline(
        &self,
        new_timeline_id: TimelineId,
        initdb_lsn: Lsn,
        pg_version: u32,
        ctx: &RequestContext,
    ) -> anyhow::Result<Arc<Timeline>> {
        let uninit_tl = self.create_empty_timeline(new_timeline_id, initdb_lsn, pg_version, ctx)?;
        let mut timelines = self.timelines.lock().unwrap();
        let tl = uninit_tl.initialize_with_lock(ctx, &mut timelines, true)?;
        // The non-test code would call tl.activate() here.
        tl.set_state(TimelineState::Active);
        Ok(tl)
    }

    /// Create a new timeline.
    ///
    /// Returns the new timeline ID and reference to its Timeline object.
    ///
    /// If the caller specified the timeline ID to use (`new_timeline_id`), and timeline with
    /// the same timeline ID already exists, returns None. If `new_timeline_id` is not given,
    /// a new unique ID is generated.
    pub async fn create_timeline(
        &self,
        new_timeline_id: TimelineId,
        ancestor_timeline_id: Option<TimelineId>,
        mut ancestor_start_lsn: Option<Lsn>,
        pg_version: u32,
        broker_client: storage_broker::BrokerClientChannel,
        ctx: &RequestContext,
    ) -> anyhow::Result<Option<Arc<Timeline>>> {
        anyhow::ensure!(
            self.is_active(),
            "Cannot create timelines on inactive tenant"
        );

        if let Ok(existing) = self.get_timeline(new_timeline_id, false) {
            debug!("timeline {new_timeline_id} already exists");

            if let Some(remote_client) = existing.remote_client.as_ref() {
                // Wait for uploads to complete, so that when we return Ok, the timeline
                // is known to be durable on remote storage. Just like we do at the end of
                // this function, after we have created the timeline ourselves.
                //
                // We only really care that the initial version of `index_part.json` has
                // been uploaded. That's enough to remember that the timeline
                // exists. However, there is no function to wait specifically for that so
                // we just wait for all in-progress uploads to finish.
                remote_client
                    .wait_completion()
                    .await
                    .context("wait for timeline uploads to complete")?;
            }

            return Ok(None);
        }

        let loaded_timeline = match ancestor_timeline_id {
            Some(ancestor_timeline_id) => {
                let ancestor_timeline = self
                    .get_timeline(ancestor_timeline_id, false)
                    .context("Cannot branch off the timeline that's not present in pageserver")?;

                if let Some(lsn) = ancestor_start_lsn.as_mut() {
                    *lsn = lsn.align();

                    let ancestor_ancestor_lsn = ancestor_timeline.get_ancestor_lsn();
                    if ancestor_ancestor_lsn > *lsn {
                        // can we safely just branch from the ancestor instead?
                        bail!(
                            "invalid start lsn {} for ancestor timeline {}: less than timeline ancestor lsn {}",
                            lsn,
                            ancestor_timeline_id,
                            ancestor_ancestor_lsn,
                        );
                    }

                    // Wait for the WAL to arrive and be processed on the parent branch up
                    // to the requested branch point. The repository code itself doesn't
                    // require it, but if we start to receive WAL on the new timeline,
                    // decoding the new WAL might need to look up previous pages, relation
                    // sizes etc. and that would get confused if the previous page versions
                    // are not in the repository yet.
                    ancestor_timeline.wait_lsn(*lsn, ctx).await?;
                }

                self.branch_timeline(&ancestor_timeline, new_timeline_id, ancestor_start_lsn, ctx)
                    .await?
            }
            None => {
                self.bootstrap_timeline(new_timeline_id, pg_version, ctx)
                    .await?
            }
        };

        loaded_timeline.activate(broker_client, ctx)?;

        if let Some(remote_client) = loaded_timeline.remote_client.as_ref() {
            // Wait for the upload of the 'index_part.json` file to finish, so that when we return
            // Ok, the timeline is durable in remote storage.
            let kind = ancestor_timeline_id
                .map(|_| "branched")
                .unwrap_or("bootstrapped");
            remote_client.wait_completion().await.with_context(|| {
                format!("wait for {} timeline initial uploads to complete", kind)
            })?;
        }

        Ok(Some(loaded_timeline))
    }

    /// perform one garbage collection iteration, removing old data files from disk.
    /// this function is periodically called by gc task.
    /// also it can be explicitly requested through page server api 'do_gc' command.
    ///
    /// `target_timeline_id` specifies the timeline to GC, or None for all.
    ///
    /// The `horizon` an `pitr` parameters determine how much WAL history needs to be retained.
    /// Also known as the retention period, or the GC cutoff point. `horizon` specifies
    /// the amount of history, as LSN difference from current latest LSN on each timeline.
    /// `pitr` specifies the same as a time difference from the current time. The effective
    /// GC cutoff point is determined conservatively by either `horizon` and `pitr`, whichever
    /// requires more history to be retained.
    //
    pub async fn gc_iteration(
        &self,
        target_timeline_id: Option<TimelineId>,
        horizon: u64,
        pitr: Duration,
        ctx: &RequestContext,
    ) -> anyhow::Result<GcResult> {
        anyhow::ensure!(
            self.is_active(),
            "Cannot run GC iteration on inactive tenant"
        );

        self.gc_iteration_internal(target_timeline_id, horizon, pitr, ctx)
            .await
    }

    /// Perform one compaction iteration.
    /// This function is periodically called by compactor task.
    /// Also it can be explicitly requested per timeline through page server
    /// api's 'compact' command.
    pub async fn compaction_iteration(&self, ctx: &RequestContext) -> anyhow::Result<()> {
        anyhow::ensure!(
            self.is_active(),
            "Cannot run compaction iteration on inactive tenant"
        );

        // Scan through the hashmap and collect a list of all the timelines,
        // while holding the lock. Then drop the lock and actually perform the
        // compactions.  We don't want to block everything else while the
        // compaction runs.
        let timelines_to_compact = {
            let timelines = self.timelines.lock().unwrap();
            let timelines_to_compact = timelines
                .iter()
                .map(|(timeline_id, timeline)| (*timeline_id, timeline.clone()))
                .collect::<Vec<_>>();
            drop(timelines);
            timelines_to_compact
        };

        for (timeline_id, timeline) in &timelines_to_compact {
            timeline
                .compact(ctx)
                .instrument(info_span!("compact_timeline", timeline = %timeline_id))
                .await?;
        }

        Ok(())
    }

    /// Flush all in-memory data to disk.
    ///
    /// Used at graceful shutdown.
    ///
    pub async fn freeze_and_flush(&self) -> anyhow::Result<()> {
        // Scan through the hashmap and collect a list of all the timelines,
        // while holding the lock. Then drop the lock and actually perform the
        // flushing. We don't want to block everything else while the
        // flushing is performed.
        let timelines_to_flush = {
            let timelines = self.timelines.lock().unwrap();
            timelines
                .iter()
                .map(|(_id, timeline)| Arc::clone(timeline))
                .collect::<Vec<_>>()
        };

        for timeline in &timelines_to_flush {
            timeline.freeze_and_flush().await?;
        }

        Ok(())
    }

    /// Removes timeline-related in-memory data
    pub async fn delete_timeline(
        &self,
        timeline_id: TimelineId,
        _ctx: &RequestContext,
    ) -> Result<(), DeleteTimelineError> {
        timeline::debug_assert_current_span_has_tenant_and_timeline_id();

        // Transition the timeline into TimelineState::Stopping.
        // This should prevent new operations from starting.
        let timeline = {
            let mut timelines = self.timelines.lock().unwrap();

            // Ensure that there are no child timelines **attached to that pageserver**,
            // because detach removes files, which will break child branches
            let children_exist = timelines
                .iter()
                .any(|(_, entry)| entry.get_ancestor_timeline_id() == Some(timeline_id));

            if children_exist {
                return Err(DeleteTimelineError::HasChildren);
            }

            let timeline_entry = match timelines.entry(timeline_id) {
                Entry::Occupied(e) => e,
                Entry::Vacant(_) => return Err(DeleteTimelineError::NotFound),
            };

            let timeline = Arc::clone(timeline_entry.get());
            timeline.set_state(TimelineState::Stopping);

            drop(timelines);
            timeline
        };

        // Now that the Timeline is in Stopping state, request all the related tasks to
        // shut down.
        //
        // NB: If you call delete_timeline multiple times concurrently, they will
        // all go through the motions here. Make sure the code here is idempotent,
        // and don't error out if some of the shutdown tasks have already been
        // completed!

        // Stop the walreceiver first.
        debug!("waiting for wal receiver to shutdown");
        timeline.walreceiver.stop().await;
        debug!("wal receiver shutdown confirmed");

        // Prevent new uploads from starting.
        if let Some(remote_client) = timeline.remote_client.as_ref() {
            let res = remote_client.stop();
            match res {
                Ok(()) => {}
                Err(e) => match e {
                    remote_timeline_client::StopError::QueueUninitialized => {
                        // This case shouldn't happen currently because the
                        // load and attach code bails out if _any_ of the timeline fails to fetch its IndexPart.
                        // That is, before we declare the Tenant as Active.
                        // But we only allow calls to delete_timeline on Active tenants.
                        return Err(DeleteTimelineError::Other(anyhow::anyhow!("upload queue is uninitialized, likely the timeline was in Broken state prior to this call because it failed to fetch IndexPart during load or attach, check the logs")));
                    }
                },
            }
        }

        // Stop & wait for the remaining timeline tasks, including upload tasks.
        // NB: This and other delete_timeline calls do not run as a task_mgr task,
        //     so, they are not affected by this shutdown_tasks() call.
        info!("waiting for timeline tasks to shutdown");
        task_mgr::shutdown_tasks(None, Some(self.tenant_id), Some(timeline_id)).await;

        // Mark timeline as deleted in S3 so we won't pick it up next time
        // during attach or pageserver restart.
        // See comment in persist_index_part_with_deleted_flag.
        if let Some(remote_client) = timeline.remote_client.as_ref() {
            match remote_client.persist_index_part_with_deleted_flag().await {
                // If we (now, or already) marked it successfully as deleted, we can proceed
                Ok(()) | Err(PersistIndexPartWithDeletedFlagError::AlreadyDeleted(_)) => (),
                // Bail out otherwise
                Err(e @ PersistIndexPartWithDeletedFlagError::AlreadyInProgress(_))
                | Err(e @ PersistIndexPartWithDeletedFlagError::Other(_)) => {
                    return Err(DeleteTimelineError::Other(anyhow::anyhow!(e)));
                }
            }
        }

        {
            // Grab the layer_removal_cs lock, and actually perform the deletion.
            //
            // This lock prevents multiple concurrent delete_timeline calls from
            // stepping on each other's toes, while deleting the files. It also
            // prevents GC or compaction from running at the same time.
            //
            // Note that there are still other race conditions between
            // GC, compaction and timeline deletion. GC task doesn't
            // register itself properly with the timeline it's
            // operating on. See
            // https://github.com/neondatabase/neon/issues/2671
            //
            // No timeout here, GC & Compaction should be responsive to the
            // `TimelineState::Stopping` change.
            info!("waiting for layer_removal_cs.lock()");
            let layer_removal_guard = timeline.layer_removal_cs.lock().await;
            info!("got layer_removal_cs.lock(), deleting layer files");

            // NB: storage_sync upload tasks that reference these layers have been cancelled
            //     by the caller.

            let local_timeline_directory = self.conf.timeline_path(&timeline_id, &self.tenant_id);

            fail::fail_point!("timeline-delete-before-rm", |_| {
                Err(anyhow::anyhow!("failpoint: timeline-delete-before-rm"))?
            });

            // NB: This need not be atomic because the deleted flag in the IndexPart
            // will be observed during tenant/timeline load. The deletion will be resumed there.
            //
            // For configurations without remote storage, we tolerate that we're not crash-safe here.
            // The timeline may come up Active but with missing layer files, in such setups.
            // See https://github.com/neondatabase/neon/pull/3919#issuecomment-1531726720
            match std::fs::remove_dir_all(&local_timeline_directory) {
                Err(e) if e.kind() == std::io::ErrorKind::NotFound => {
                    // This can happen if we're called a second time, e.g.,
                    // because of a previous failure/cancellation at/after
                    // failpoint timeline-delete-after-rm.
                    //
                    // It can also happen if we race with tenant detach, because,
                    // it doesn't grab the layer_removal_cs lock.
                    //
                    // For now, log and continue.
                    // warn! level is technically not appropriate for the
                    // first case because we should expect retries to happen.
                    // But the error is so rare, it seems better to get attention if it happens.
                    let tenant_state = self.current_state();
                    warn!(
                        timeline_dir=?local_timeline_directory,
                        ?tenant_state,
                        "timeline directory not found, proceeding anyway"
                    );
                    // continue with the rest of the deletion
                }
                res => res.with_context(|| {
                    format!(
                        "Failed to remove local timeline directory '{}'",
                        local_timeline_directory.display()
                    )
                })?,
            }

            info!("finished deleting layer files, releasing layer_removal_cs.lock()");
            drop(layer_removal_guard);
        }

        fail::fail_point!("timeline-delete-after-rm", |_| {
            Err(anyhow::anyhow!("failpoint: timeline-delete-after-rm"))?
        });

        // Remove the timeline from the map.
        let mut timelines = self.timelines.lock().unwrap();
        let children_exist = timelines
            .iter()
            .any(|(_, entry)| entry.get_ancestor_timeline_id() == Some(timeline_id));
        // XXX this can happen because `branch_timeline` doesn't check `TimelineState::Stopping`.
        // We already deleted the layer files, so it's probably best to panic.
        // (Ideally, above remove_dir_all is atomic so we don't see this timeline after a restart)
        if children_exist {
            panic!("Timeline grew children while we removed layer files");
        }
        let removed_timeline = timelines.remove(&timeline_id);
        if removed_timeline.is_none() {
            // This can legitimately happen if there's a concurrent call to this function.
            //   T1                                             T2
            //   lock
            //   unlock
            //                                                  lock
            //                                                  unlock
            //                                                  remove files
            //                                                  lock
            //                                                  remove from map
            //                                                  unlock
            //                                                  return
            //   remove files
            //   lock
            //   remove from map observes empty map
            //   unlock
            //   return
            debug!("concurrent call to this function won the race");
        }
        drop(timelines);

        Ok(())
    }

    pub fn current_state(&self) -> TenantState {
        self.state.borrow().clone()
    }

    pub fn is_active(&self) -> bool {
        self.current_state() == TenantState::Active
    }

    /// Changes tenant status to active, unless shutdown was already requested.
<<<<<<< HEAD
    fn activate(
        &self,
        broker_client: BrokerClientChannel,
        ctx: &RequestContext,
    ) -> anyhow::Result<()> {
=======
    fn activate(self: &Arc<Self>, ctx: &RequestContext) -> anyhow::Result<()> {
>>>>>>> e11ba24e
        debug_assert_current_span_has_tenant_id();

        let mut result = Ok(());
        self.state.send_modify(|current_state| {
            match &*current_state {
                TenantState::Active => {
                    // activate() was called on an already Active tenant. Shouldn't happen.
                    result = Err(anyhow::anyhow!("Tenant is already active"));
                }
                TenantState::Broken { reason, .. } => {
                    // This shouldn't happen either
                    result = Err(anyhow::anyhow!(
                        "Could not activate tenant because it is in broken state due to: {reason}",
                    ));
                }
                TenantState::Stopping => {
                    // The tenant was detached, or system shutdown was requested, while we were
                    // loading or attaching the tenant.
                    info!("Tenant is already in Stopping state, skipping activation");
                }
                TenantState::Loading | TenantState::Attaching => {
                    *current_state = TenantState::Active;

                    debug!(tenant_id = %self.tenant_id, "Activating tenant");

                    let timelines_accessor = self.timelines.lock().unwrap();
                    let not_broken_timelines = timelines_accessor
                        .values()
                        .filter(|timeline| timeline.current_state() != TimelineState::Broken);

                    // Spawn gc and compaction loops. The loops will shut themselves
                    // down when they notice that the tenant is inactive.
                    tasks::start_background_loops(self);

                    let mut activated_timelines = 0;
                    let mut timelines_broken_during_activation = 0;

                    for timeline in not_broken_timelines {
                        match timeline
                            .activate(broker_client.clone(), ctx)
                            .context("timeline activation for activating tenant")
                        {
                            Ok(()) => {
                                activated_timelines += 1;
                            }
                            Err(e) => {
                                error!(
                                    "Failed to activate timeline {}: {:#}",
                                    timeline.timeline_id, e
                                );
                                timeline.set_state(TimelineState::Broken);
                                *current_state = TenantState::broken_from_reason(format!(
                                    "failed to activate timeline {}: {}",
                                    timeline.timeline_id, e
                                ));

                                timelines_broken_during_activation += 1;
                            }
                        }
                    }

                    let elapsed = self.loading_started_at.elapsed();
                    let total_timelines = timelines_accessor.len();

                    // log a lot of stuff, because some tenants sometimes suffer from user-visible
                    // times to activate. see https://github.com/neondatabase/neon/issues/4025
                    info!(
                        since_creation_millis = elapsed.as_millis(),
                        tenant_id = %self.tenant_id,
                        activated_timelines,
                        timelines_broken_during_activation,
                        total_timelines,
                        post_state = <&'static str>::from(&*current_state),
                        "activation attempt finished"
                    );
                }
            }
        });
        result
    }

    /// Change tenant status to Stopping, to mark that it is being shut down
    pub fn set_stopping(&self) {
        self.state.send_modify(|current_state| {
            match current_state {
                TenantState::Active | TenantState::Loading | TenantState::Attaching => {
                    *current_state = TenantState::Stopping;

                    // FIXME: If the tenant is still Loading or Attaching, new timelines
                    // might be created after this. That's harmless, as the Timelines
                    // won't be accessible to anyone, when the Tenant is in Stopping
                    // state.
                    let timelines_accessor = self.timelines.lock().unwrap();
                    let not_broken_timelines = timelines_accessor
                        .values()
                        .filter(|timeline| timeline.current_state() != TimelineState::Broken);
                    for timeline in not_broken_timelines {
                        timeline.set_state(TimelineState::Stopping);
                    }
                }
                TenantState::Broken { reason, .. } => {
                    info!("Cannot set tenant to Stopping state, it is in Broken state due to: {reason}");
                }
                TenantState::Stopping => {
                    // The tenant was detached, or system shutdown was requested, while we were
                    // loading or attaching the tenant.
                    info!("Tenant is already in Stopping state");
                }
            }
        });
    }

    pub fn set_broken(&self, reason: String) {
        self.state.send_modify(|current_state| {
            match *current_state {
                TenantState::Active => {
                    // Broken tenants can currently only used for fatal errors that happen
                    // while loading or attaching a tenant. A tenant that has already been
                    // activated should never be marked as broken. We cope with it the best
                    // we can, but it shouldn't happen.
                    warn!("Changing Active tenant to Broken state, reason: {}", reason);
                    *current_state = TenantState::broken_from_reason(reason);
                }
                TenantState::Broken { .. } => {
                    // This shouldn't happen either
                    warn!("Tenant is already in Broken state");
                }
                TenantState::Stopping => {
                    // This shouldn't happen either
                    warn!(
                        "Marking Stopping tenant as Broken state, reason: {}",
                        reason
                    );
                    *current_state = TenantState::broken_from_reason(reason);
                }
                TenantState::Loading | TenantState::Attaching => {
                    info!("Setting tenant as Broken state, reason: {}", reason);
                    *current_state = TenantState::broken_from_reason(reason);
                }
            }
        });
    }

    pub fn subscribe_for_state_updates(&self) -> watch::Receiver<TenantState> {
        self.state.subscribe()
    }

    pub async fn wait_to_become_active(&self) -> anyhow::Result<()> {
        let mut receiver = self.state.subscribe();
        loop {
            let current_state = receiver.borrow_and_update().clone();
            match current_state {
                TenantState::Loading | TenantState::Attaching => {
                    // in these states, there's a chance that we can reach ::Active
                    receiver.changed().await?;
                }
                TenantState::Active { .. } => {
                    return Ok(());
                }
                TenantState::Broken { .. } | TenantState::Stopping => {
                    // There's no chance the tenant can transition back into ::Active
                    anyhow::bail!(
                        "Tenant {} will not become active. Current state: {:?}",
                        self.tenant_id,
                        &current_state,
                    );
                }
            }
        }
    }
}

/// Given a Vec of timelines and their ancestors (timeline_id, ancestor_id),
/// perform a topological sort, so that the parent of each timeline comes
/// before the children.
fn tree_sort_timelines(
    timelines: HashMap<TimelineId, TimelineMetadata>,
) -> anyhow::Result<Vec<(TimelineId, TimelineMetadata)>> {
    let mut result = Vec::with_capacity(timelines.len());

    let mut now = Vec::with_capacity(timelines.len());
    // (ancestor, children)
    let mut later: HashMap<TimelineId, Vec<(TimelineId, TimelineMetadata)>> =
        HashMap::with_capacity(timelines.len());

    for (timeline_id, metadata) in timelines {
        if let Some(ancestor_id) = metadata.ancestor_timeline() {
            let children = later.entry(ancestor_id).or_default();
            children.push((timeline_id, metadata));
        } else {
            now.push((timeline_id, metadata));
        }
    }

    while let Some((timeline_id, metadata)) = now.pop() {
        result.push((timeline_id, metadata));
        // All children of this can be loaded now
        if let Some(mut children) = later.remove(&timeline_id) {
            now.append(&mut children);
        }
    }

    // All timelines should be visited now. Unless there were timelines with missing ancestors.
    if !later.is_empty() {
        for (missing_id, orphan_ids) in later {
            for (orphan_id, _) in orphan_ids {
                error!("could not load timeline {orphan_id} because its ancestor timeline {missing_id} could not be loaded");
            }
        }
        bail!("could not load tenant because some timelines are missing ancestors");
    }

    Ok(result)
}

impl Tenant {
    pub fn tenant_specific_overrides(&self) -> TenantConfOpt {
        *self.tenant_conf.read().unwrap()
    }

    pub fn effective_config(&self) -> TenantConf {
        self.tenant_specific_overrides()
            .merge(self.conf.default_tenant_conf)
    }

    pub fn get_checkpoint_distance(&self) -> u64 {
        let tenant_conf = self.tenant_conf.read().unwrap();
        tenant_conf
            .checkpoint_distance
            .unwrap_or(self.conf.default_tenant_conf.checkpoint_distance)
    }

    pub fn get_checkpoint_timeout(&self) -> Duration {
        let tenant_conf = self.tenant_conf.read().unwrap();
        tenant_conf
            .checkpoint_timeout
            .unwrap_or(self.conf.default_tenant_conf.checkpoint_timeout)
    }

    pub fn get_compaction_target_size(&self) -> u64 {
        let tenant_conf = self.tenant_conf.read().unwrap();
        tenant_conf
            .compaction_target_size
            .unwrap_or(self.conf.default_tenant_conf.compaction_target_size)
    }

    pub fn get_compaction_period(&self) -> Duration {
        let tenant_conf = self.tenant_conf.read().unwrap();
        tenant_conf
            .compaction_period
            .unwrap_or(self.conf.default_tenant_conf.compaction_period)
    }

    pub fn get_compaction_threshold(&self) -> usize {
        let tenant_conf = self.tenant_conf.read().unwrap();
        tenant_conf
            .compaction_threshold
            .unwrap_or(self.conf.default_tenant_conf.compaction_threshold)
    }

    pub fn get_gc_horizon(&self) -> u64 {
        let tenant_conf = self.tenant_conf.read().unwrap();
        tenant_conf
            .gc_horizon
            .unwrap_or(self.conf.default_tenant_conf.gc_horizon)
    }

    pub fn get_gc_period(&self) -> Duration {
        let tenant_conf = self.tenant_conf.read().unwrap();
        tenant_conf
            .gc_period
            .unwrap_or(self.conf.default_tenant_conf.gc_period)
    }

    pub fn get_image_creation_threshold(&self) -> usize {
        let tenant_conf = self.tenant_conf.read().unwrap();
        tenant_conf
            .image_creation_threshold
            .unwrap_or(self.conf.default_tenant_conf.image_creation_threshold)
    }

    pub fn get_pitr_interval(&self) -> Duration {
        let tenant_conf = self.tenant_conf.read().unwrap();
        tenant_conf
            .pitr_interval
            .unwrap_or(self.conf.default_tenant_conf.pitr_interval)
    }

    pub fn get_trace_read_requests(&self) -> bool {
        let tenant_conf = self.tenant_conf.read().unwrap();
        tenant_conf
            .trace_read_requests
            .unwrap_or(self.conf.default_tenant_conf.trace_read_requests)
    }

    pub fn get_min_resident_size_override(&self) -> Option<u64> {
        let tenant_conf = self.tenant_conf.read().unwrap();
        tenant_conf
            .min_resident_size_override
            .or(self.conf.default_tenant_conf.min_resident_size_override)
    }

    pub fn set_new_tenant_config(&self, new_tenant_conf: TenantConfOpt) {
        *self.tenant_conf.write().unwrap() = new_tenant_conf;
        // Don't hold self.timelines.lock() during the notifies.
        // There's no risk of deadlock right now, but there could be if we consolidate
        // mutexes in struct Timeline in the future.
        let timelines = self.list_timelines();
        for timeline in timelines {
            timeline.tenant_conf_updated();
        }
    }

    fn create_timeline_data(
        &self,
        new_timeline_id: TimelineId,
        new_metadata: &TimelineMetadata,
        ancestor: Option<Arc<Timeline>>,
        remote_client: Option<RemoteTimelineClient>,
    ) -> anyhow::Result<Arc<Timeline>> {
        if let Some(ancestor_timeline_id) = new_metadata.ancestor_timeline() {
            anyhow::ensure!(
                ancestor.is_some(),
                "Timeline's {new_timeline_id} ancestor {ancestor_timeline_id} was not found"
            )
        }

        let pg_version = new_metadata.pg_version();
        Ok(Timeline::new(
            self.conf,
            Arc::clone(&self.tenant_conf),
            new_metadata,
            ancestor,
            new_timeline_id,
            self.tenant_id,
            Arc::clone(&self.walredo_mgr),
            remote_client,
            pg_version,
        ))
    }

    fn new(
        state: TenantState,
        conf: &'static PageServerConf,
        tenant_conf: TenantConfOpt,
        walredo_mgr: Arc<dyn WalRedoManager + Send + Sync>,
        tenant_id: TenantId,
        remote_storage: Option<GenericRemoteStorage>,
    ) -> Tenant {
        let (state, mut rx) = watch::channel(state);

        tokio::spawn(async move {
            let mut current_state: &'static str = From::from(&*rx.borrow_and_update());
            let tid = tenant_id.to_string();
            TENANT_STATE_METRIC
                .with_label_values(&[&tid, current_state])
                .inc();
            loop {
                match rx.changed().await {
                    Ok(()) => {
                        let new_state: &'static str = From::from(&*rx.borrow_and_update());
                        TENANT_STATE_METRIC
                            .with_label_values(&[&tid, current_state])
                            .dec();
                        TENANT_STATE_METRIC
                            .with_label_values(&[&tid, new_state])
                            .inc();

                        current_state = new_state;
                    }
                    Err(_sender_dropped_error) => {
                        info!("Tenant dropped the state updates sender, quitting waiting for tenant state change");
                        return;
                    }
                }
            }
        });

        Tenant {
            tenant_id,
            conf,
            // using now here is good enough approximation to catch tenants with really long
            // activation times.
            loading_started_at: Instant::now(),
            tenant_conf: Arc::new(RwLock::new(tenant_conf)),
            timelines: Mutex::new(HashMap::new()),
            gc_cs: tokio::sync::Mutex::new(()),
            walredo_mgr,
            remote_storage,
            state,
            cached_logical_sizes: tokio::sync::Mutex::new(HashMap::new()),
            cached_synthetic_tenant_size: Arc::new(AtomicU64::new(0)),
            eviction_task_tenant_state: tokio::sync::Mutex::new(EvictionTaskTenantState::default()),
        }
    }

    /// Locate and load config
    pub(super) fn load_tenant_config(
        conf: &'static PageServerConf,
        tenant_id: TenantId,
    ) -> anyhow::Result<TenantConfOpt> {
        let target_config_path = conf.tenant_config_path(tenant_id);
        let target_config_display = target_config_path.display();

        info!("loading tenantconf from {target_config_display}");

        // FIXME If the config file is not found, assume that we're attaching
        // a detached tenant and config is passed via attach command.
        // https://github.com/neondatabase/neon/issues/1555
        if !target_config_path.exists() {
            info!("tenant config not found in {target_config_display}");
            return Ok(TenantConfOpt::default());
        }

        // load and parse file
        let config = fs::read_to_string(&target_config_path).with_context(|| {
            format!("Failed to load config from path '{target_config_display}'")
        })?;

        let toml = config.parse::<toml_edit::Document>().with_context(|| {
            format!("Failed to parse config from file '{target_config_display}' as toml file")
        })?;

        let mut tenant_conf = TenantConfOpt::default();
        for (key, item) in toml.iter() {
            match key {
                "tenant_config" => {
                    tenant_conf = PageServerConf::parse_toml_tenant_conf(item).with_context(|| {
                        format!("Failed to parse config from file '{target_config_display}' as pageserver config")
                    })?;
                }
                _ => bail!("config file {target_config_display} has unrecognized pageserver option '{key}'"),

            }
        }

        Ok(tenant_conf)
    }

    pub(super) fn persist_tenant_config(
        tenant_id: &TenantId,
        target_config_path: &Path,
        tenant_conf: TenantConfOpt,
        creating_tenant: bool,
    ) -> anyhow::Result<()> {
        let _enter = info_span!("saving tenantconf").entered();

        // imitate a try-block with a closure
        let do_persist = |target_config_path: &Path| -> anyhow::Result<()> {
            let target_config_parent = target_config_path.parent().with_context(|| {
                format!(
                    "Config path does not have a parent: {}",
                    target_config_path.display()
                )
            })?;

            info!("persisting tenantconf to {}", target_config_path.display());

            let mut conf_content = r#"# This file contains a specific per-tenant's config.
#  It is read in case of pageserver restart.

[tenant_config]
"#
            .to_string();

            // Convert the config to a toml file.
            conf_content += &toml_edit::ser::to_string(&tenant_conf)?;

            let mut target_config_file = VirtualFile::open_with_options(
                target_config_path,
                OpenOptions::new()
                    .truncate(true) // This needed for overwriting with small config files
                    .write(true)
                    .create_new(creating_tenant)
                    // when creating a new tenant, first_save will be true and `.create(true)` will be
                    // ignored (per rust std docs).
                    //
                    // later when updating the config of created tenant, or persisting config for the
                    // first time for attached tenant, the `.create(true)` is used.
                    .create(true),
            )?;

            target_config_file
                .write(conf_content.as_bytes())
                .context("write toml bytes into file")
                .and_then(|_| target_config_file.sync_all().context("fsync config file"))
                .context("write config file")?;

            // fsync the parent directory to ensure the directory entry is durable.
            // before this was done conditionally on creating_tenant, but these management actions are rare
            // enough to just fsync it always.

            crashsafe::fsync(target_config_parent)?;
            // XXX we're not fsyncing the parent dir, need to do that in case `creating_tenant`
            Ok(())
        };

        // this function is called from creating the tenant and updating the tenant config, which
        // would otherwise share this context, so keep it here in one place.
        do_persist(target_config_path).with_context(|| {
            format!(
                "write tenant {tenant_id} config to {}",
                target_config_path.display()
            )
        })
    }

    //
    // How garbage collection works:
    //
    //                    +--bar------------->
    //                   /
    //             +----+-----foo---------------->
    //            /
    // ----main--+-------------------------->
    //                \
    //                 +-----baz-------->
    //
    //
    // 1. Grab 'gc_cs' mutex to prevent new timelines from being created while Timeline's
    //    `gc_infos` are being refreshed
    // 2. Scan collected timelines, and on each timeline, make note of the
    //    all the points where other timelines have been branched off.
    //    We will refrain from removing page versions at those LSNs.
    // 3. For each timeline, scan all layer files on the timeline.
    //    Remove all files for which a newer file exists and which
    //    don't cover any branch point LSNs.
    //
    // TODO:
    // - if a relation has a non-incremental persistent layer on a child branch, then we
    //   don't need to keep that in the parent anymore. But currently
    //   we do.
    async fn gc_iteration_internal(
        &self,
        target_timeline_id: Option<TimelineId>,
        horizon: u64,
        pitr: Duration,
        ctx: &RequestContext,
    ) -> anyhow::Result<GcResult> {
        let mut totals: GcResult = Default::default();
        let now = Instant::now();

        let gc_timelines = self
            .refresh_gc_info_internal(target_timeline_id, horizon, pitr, ctx)
            .await?;

        utils::failpoint_sleep_millis_async!("gc_iteration_internal_after_getting_gc_timelines");

        // If there is nothing to GC, we don't want any messages in the INFO log.
        if !gc_timelines.is_empty() {
            info!("{} timelines need GC", gc_timelines.len());
        } else {
            debug!("{} timelines need GC", gc_timelines.len());
        }

        // Perform GC for each timeline.
        //
        // Note that we don't hold the GC lock here because we don't want
        // to delay the branch creation task, which requires the GC lock.
        // A timeline GC iteration can be slow because it may need to wait for
        // compaction (both require `layer_removal_cs` lock),
        // but the GC iteration can run concurrently with branch creation.
        //
        // See comments in [`Tenant::branch_timeline`] for more information
        // about why branch creation task can run concurrently with timeline's GC iteration.
        for timeline in gc_timelines {
            if task_mgr::is_shutdown_requested() {
                // We were requested to shut down. Stop and return with the progress we
                // made.
                break;
            }
            let result = timeline.gc().await?;
            totals += result;
        }

        totals.elapsed = now.elapsed();
        Ok(totals)
    }

    /// Refreshes the Timeline::gc_info for all timelines, returning the
    /// vector of timelines which have [`Timeline::get_last_record_lsn`] past
    /// [`Tenant::get_gc_horizon`].
    ///
    /// This is usually executed as part of periodic gc, but can now be triggered more often.
    pub async fn refresh_gc_info(
        &self,
        ctx: &RequestContext,
    ) -> anyhow::Result<Vec<Arc<Timeline>>> {
        // since this method can now be called at different rates than the configured gc loop, it
        // might be that these configuration values get applied faster than what it was previously,
        // since these were only read from the gc task.
        let horizon = self.get_gc_horizon();
        let pitr = self.get_pitr_interval();

        // refresh all timelines
        let target_timeline_id = None;

        self.refresh_gc_info_internal(target_timeline_id, horizon, pitr, ctx)
            .await
    }

    async fn refresh_gc_info_internal(
        &self,
        target_timeline_id: Option<TimelineId>,
        horizon: u64,
        pitr: Duration,
        ctx: &RequestContext,
    ) -> anyhow::Result<Vec<Arc<Timeline>>> {
        // grab mutex to prevent new timelines from being created here.
        let gc_cs = self.gc_cs.lock().await;

        // Scan all timelines. For each timeline, remember the timeline ID and
        // the branch point where it was created.
        let (all_branchpoints, timeline_ids): (BTreeSet<(TimelineId, Lsn)>, _) = {
            let timelines = self.timelines.lock().unwrap();
            let mut all_branchpoints = BTreeSet::new();
            let timeline_ids = {
                if let Some(target_timeline_id) = target_timeline_id.as_ref() {
                    if timelines.get(target_timeline_id).is_none() {
                        bail!("gc target timeline does not exist")
                    }
                };

                timelines
                    .iter()
                    .map(|(timeline_id, timeline_entry)| {
                        if let Some(ancestor_timeline_id) =
                            &timeline_entry.get_ancestor_timeline_id()
                        {
                            // If target_timeline is specified, we only need to know branchpoints of its children
                            if let Some(timeline_id) = target_timeline_id {
                                if ancestor_timeline_id == &timeline_id {
                                    all_branchpoints.insert((
                                        *ancestor_timeline_id,
                                        timeline_entry.get_ancestor_lsn(),
                                    ));
                                }
                            }
                            // Collect branchpoints for all timelines
                            else {
                                all_branchpoints.insert((
                                    *ancestor_timeline_id,
                                    timeline_entry.get_ancestor_lsn(),
                                ));
                            }
                        }

                        *timeline_id
                    })
                    .collect::<Vec<_>>()
            };
            (all_branchpoints, timeline_ids)
        };

        // Ok, we now know all the branch points.
        // Update the GC information for each timeline.
        let mut gc_timelines = Vec::with_capacity(timeline_ids.len());
        for timeline_id in timeline_ids {
            // Timeline is known to be local and loaded.
            let timeline = self
                .get_timeline(timeline_id, false)
                .with_context(|| format!("Timeline {timeline_id} was not found"))?;

            // If target_timeline is specified, ignore all other timelines
            if let Some(target_timeline_id) = target_timeline_id {
                if timeline_id != target_timeline_id {
                    continue;
                }
            }

            if let Some(cutoff) = timeline.get_last_record_lsn().checked_sub(horizon) {
                let branchpoints: Vec<Lsn> = all_branchpoints
                    .range((
                        Included((timeline_id, Lsn(0))),
                        Included((timeline_id, Lsn(u64::MAX))),
                    ))
                    .map(|&x| x.1)
                    .collect();
                timeline
                    .update_gc_info(branchpoints, cutoff, pitr, ctx)
                    .await?;

                gc_timelines.push(timeline);
            }
        }
        drop(gc_cs);
        Ok(gc_timelines)
    }

    /// A substitute for `branch_timeline` for use in unit tests.
    /// The returned timeline will have state value `Active` to make various `anyhow::ensure!()`
    /// calls pass, but, we do not actually call `.activate()` under the hood. So, none of the
    /// timeline background tasks are launched, except the flush loop.
    #[cfg(test)]
    async fn branch_timeline_test(
        &self,
        src_timeline: &Arc<Timeline>,
        dst_id: TimelineId,
        start_lsn: Option<Lsn>,
        ctx: &RequestContext,
    ) -> anyhow::Result<Arc<Timeline>> {
        let tl = self
            .branch_timeline_impl(src_timeline, dst_id, start_lsn, ctx)
            .await?;
        tl.set_state(TimelineState::Active);
        Ok(tl)
    }

    /// Branch an existing timeline.
    ///
    /// The caller is responsible for activating the returned timeline.
    async fn branch_timeline(
        &self,
        src_timeline: &Arc<Timeline>,
        dst_id: TimelineId,
        start_lsn: Option<Lsn>,
        ctx: &RequestContext,
    ) -> anyhow::Result<Arc<Timeline>> {
        self.branch_timeline_impl(src_timeline, dst_id, start_lsn, ctx)
            .await
    }

    async fn branch_timeline_impl(
        &self,
        src_timeline: &Arc<Timeline>,
        dst_id: TimelineId,
        start_lsn: Option<Lsn>,
        ctx: &RequestContext,
    ) -> anyhow::Result<Arc<Timeline>> {
        let src_id = src_timeline.timeline_id;

        // If no start LSN is specified, we branch the new timeline from the source timeline's last record LSN
        let start_lsn = start_lsn.unwrap_or_else(|| {
            let lsn = src_timeline.get_last_record_lsn();
            info!("branching timeline {dst_id} from timeline {src_id} at last record LSN: {lsn}");
            lsn
        });

        // First acquire the GC lock so that another task cannot advance the GC
        // cutoff in 'gc_info', and make 'start_lsn' invalid, while we are
        // creating the branch.
        let _gc_cs = self.gc_cs.lock().await;

        // Create a placeholder for the new branch. This will error
        // out if the new timeline ID is already in use.
        let timeline_uninit_mark = {
            let timelines = self.timelines.lock().unwrap();
            self.create_timeline_uninit_mark(dst_id, &timelines)?
        };

        // Ensure that `start_lsn` is valid, i.e. the LSN is within the PITR
        // horizon on the source timeline
        //
        // We check it against both the planned GC cutoff stored in 'gc_info',
        // and the 'latest_gc_cutoff' of the last GC that was performed.  The
        // planned GC cutoff in 'gc_info' is normally larger than
        // 'latest_gc_cutoff_lsn', but beware of corner cases like if you just
        // changed the GC settings for the tenant to make the PITR window
        // larger, but some of the data was already removed by an earlier GC
        // iteration.

        // check against last actual 'latest_gc_cutoff' first
        let latest_gc_cutoff_lsn = src_timeline.get_latest_gc_cutoff_lsn();
        src_timeline
            .check_lsn_is_in_scope(start_lsn, &latest_gc_cutoff_lsn)
            .context(format!(
                "invalid branch start lsn: less than latest GC cutoff {}",
                *latest_gc_cutoff_lsn,
            ))?;

        // and then the planned GC cutoff
        {
            let gc_info = src_timeline.gc_info.read().unwrap();
            let cutoff = min(gc_info.pitr_cutoff, gc_info.horizon_cutoff);
            if start_lsn < cutoff {
                bail!(format!(
                    "invalid branch start lsn: less than planned GC cutoff {cutoff}"
                ));
            }
        }

        //
        // The branch point is valid, and we are still holding the 'gc_cs' lock
        // so that GC cannot advance the GC cutoff until we are finished.
        // Proceed with the branch creation.
        //

        // Determine prev-LSN for the new timeline. We can only determine it if
        // the timeline was branched at the current end of the source timeline.
        let RecordLsn {
            last: src_last,
            prev: src_prev,
        } = src_timeline.get_last_record_rlsn();
        let dst_prev = if src_last == start_lsn {
            Some(src_prev)
        } else {
            None
        };

        // Create the metadata file, noting the ancestor of the new timeline.
        // There is initially no data in it, but all the read-calls know to look
        // into the ancestor.
        let metadata = TimelineMetadata::new(
            start_lsn,
            dst_prev,
            Some(src_id),
            start_lsn,
            *src_timeline.latest_gc_cutoff_lsn.read(), // FIXME: should we hold onto this guard longer?
            src_timeline.initdb_lsn,
            src_timeline.pg_version,
        );

        let new_timeline = {
            let mut timelines = self.timelines.lock().unwrap();
            self.prepare_timeline(
                dst_id,
                &metadata,
                timeline_uninit_mark,
                false,
                Some(Arc::clone(src_timeline)),
            )?
            .initialize_with_lock(ctx, &mut timelines, true)?
        };

        // Root timeline gets its layers during creation and uploads them along with the metadata.
        // A branch timeline though, when created, can get no writes for some time, hence won't get any layers created.
        // We still need to upload its metadata eagerly: if other nodes `attach` the tenant and miss this timeline, their GC
        // could get incorrect information and remove more layers, than needed.
        // See also https://github.com/neondatabase/neon/issues/3865
        if let Some(remote_client) = new_timeline.remote_client.as_ref() {
            remote_client
                .schedule_index_upload_for_metadata_update(&metadata)
                .context("branch initial metadata upload")?;
        }

        info!("branched timeline {dst_id} from {src_id} at {start_lsn}");

        Ok(new_timeline)
    }

    /// - run initdb to init temporary instance and get bootstrap data
    /// - after initialization complete, remove the temp dir.
    ///
    /// The caller is responsible for activating the returned timeline.
    async fn bootstrap_timeline(
        &self,
        timeline_id: TimelineId,
        pg_version: u32,
        ctx: &RequestContext,
    ) -> anyhow::Result<Arc<Timeline>> {
        let timeline_uninit_mark = {
            let timelines = self.timelines.lock().unwrap();
            self.create_timeline_uninit_mark(timeline_id, &timelines)?
        };
        // create a `tenant/{tenant_id}/timelines/basebackup-{timeline_id}.{TEMP_FILE_SUFFIX}/`
        // temporary directory for basebackup files for the given timeline.
        let initdb_path = path_with_suffix_extension(
            self.conf
                .timelines_path(&self.tenant_id)
                .join(format!("basebackup-{timeline_id}")),
            TEMP_FILE_SUFFIX,
        );

        // an uninit mark was placed before, nothing else can access this timeline files
        // current initdb was not run yet, so remove whatever was left from the previous runs
        if initdb_path.exists() {
            fs::remove_dir_all(&initdb_path).with_context(|| {
                format!(
                    "Failed to remove already existing initdb directory: {}",
                    initdb_path.display()
                )
            })?;
        }
        // Init temporarily repo to get bootstrap data, this creates a directory in the `initdb_path` path
        run_initdb(self.conf, &initdb_path, pg_version)?;
        // this new directory is very temporary, set to remove it immediately after bootstrap, we don't need it
        scopeguard::defer! {
            if let Err(e) = fs::remove_dir_all(&initdb_path) {
                // this is unlikely, but we will remove the directory on pageserver restart or another bootstrap call
                error!("Failed to remove temporary initdb directory '{}': {}", initdb_path.display(), e);
            }
        }
        let pgdata_path = &initdb_path;
        let pgdata_lsn = import_datadir::get_lsn_from_controlfile(pgdata_path)?.align();

        // Import the contents of the data directory at the initial checkpoint
        // LSN, and any WAL after that.
        // Initdb lsn will be equal to last_record_lsn which will be set after import.
        // Because we know it upfront avoid having an option or dummy zero value by passing it to the metadata.
        let new_metadata = TimelineMetadata::new(
            Lsn(0),
            None,
            None,
            Lsn(0),
            pgdata_lsn,
            pgdata_lsn,
            pg_version,
        );
        let raw_timeline =
            self.prepare_timeline(timeline_id, &new_metadata, timeline_uninit_mark, true, None)?;

        let tenant_id = raw_timeline.owning_tenant.tenant_id;
        let unfinished_timeline = raw_timeline.raw_timeline()?;

        import_datadir::import_timeline_from_postgres_datadir(
            unfinished_timeline,
            pgdata_path,
            pgdata_lsn,
            ctx,
        )
        .await
        .with_context(|| {
            format!("Failed to import pgdatadir for timeline {tenant_id}/{timeline_id}")
        })?;

        // Flush the new layer files to disk, before we mark the timeline as available to
        // the outside world.
        //
        // Thus spawn flush loop manually and skip flush_loop setup in initialize_with_lock
        unfinished_timeline.maybe_spawn_flush_loop();

        fail::fail_point!("before-checkpoint-new-timeline", |_| {
            anyhow::bail!("failpoint before-checkpoint-new-timeline");
        });

        unfinished_timeline
            .freeze_and_flush()
            .await
            .with_context(|| {
                format!(
                    "Failed to flush after pgdatadir import for timeline {tenant_id}/{timeline_id}"
                )
            })?;

        // Initialize the timeline without loading the layer map, because we already updated the layer
        // map above, when we imported the datadir.
        let timeline = {
            let mut timelines = self.timelines.lock().unwrap();
            raw_timeline.initialize_with_lock(ctx, &mut timelines, false)?
        };

        info!(
            "created root timeline {} timeline.lsn {}",
            timeline_id,
            timeline.get_last_record_lsn()
        );

        Ok(timeline)
    }

    /// Creates intermediate timeline structure and its files, without loading it into memory.
    /// It's up to the caller to import the necesary data and import the timeline into memory.
    fn prepare_timeline(
        &self,
        new_timeline_id: TimelineId,
        new_metadata: &TimelineMetadata,
        uninit_mark: TimelineUninitMark,
        init_layers: bool,
        ancestor: Option<Arc<Timeline>>,
    ) -> anyhow::Result<UninitializedTimeline> {
        let tenant_id = self.tenant_id;

        let remote_client = if let Some(remote_storage) = self.remote_storage.as_ref() {
            let remote_client = RemoteTimelineClient::new(
                remote_storage.clone(),
                self.conf,
                tenant_id,
                new_timeline_id,
            );
            remote_client.init_upload_queue_for_empty_remote(new_metadata)?;
            Some(remote_client)
        } else {
            None
        };

        match self.create_timeline_files(
            &uninit_mark.timeline_path,
            new_timeline_id,
            new_metadata,
            ancestor,
            remote_client,
        ) {
            Ok(new_timeline) => {
                if init_layers {
                    new_timeline.layers.write().unwrap().next_open_layer_at =
                        Some(new_timeline.initdb_lsn);
                }
                debug!(
                    "Successfully created initial files for timeline {tenant_id}/{new_timeline_id}"
                );
                Ok(UninitializedTimeline {
                    owning_tenant: self,
                    timeline_id: new_timeline_id,
                    raw_timeline: Some((new_timeline, uninit_mark)),
                })
            }
            Err(e) => {
                error!("Failed to create initial files for timeline {tenant_id}/{new_timeline_id}, cleaning up: {e:?}");
                cleanup_timeline_directory(uninit_mark);
                Err(e)
            }
        }
    }

    fn create_timeline_files(
        &self,
        timeline_path: &Path,
        new_timeline_id: TimelineId,
        new_metadata: &TimelineMetadata,
        ancestor: Option<Arc<Timeline>>,
        remote_client: Option<RemoteTimelineClient>,
    ) -> anyhow::Result<Arc<Timeline>> {
        let timeline_data = self
            .create_timeline_data(new_timeline_id, new_metadata, ancestor, remote_client)
            .context("Failed to create timeline data structure")?;
        crashsafe::create_dir_all(timeline_path).context("Failed to create timeline directory")?;

        fail::fail_point!("after-timeline-uninit-mark-creation", |_| {
            anyhow::bail!("failpoint after-timeline-uninit-mark-creation");
        });

        save_metadata(
            self.conf,
            new_timeline_id,
            self.tenant_id,
            new_metadata,
            true,
        )
        .context("Failed to create timeline metadata")?;

        Ok(timeline_data)
    }

    /// Attempts to create an uninit mark file for the timeline initialization.
    /// Bails, if the timeline is already loaded into the memory (i.e. initialized before), or the uninit mark file already exists.
    ///
    /// This way, we need to hold the timelines lock only for small amount of time during the mark check/creation per timeline init.
    fn create_timeline_uninit_mark(
        &self,
        timeline_id: TimelineId,
        timelines: &MutexGuard<HashMap<TimelineId, Arc<Timeline>>>,
    ) -> anyhow::Result<TimelineUninitMark> {
        let tenant_id = self.tenant_id;

        anyhow::ensure!(
            timelines.get(&timeline_id).is_none(),
            "Timeline {tenant_id}/{timeline_id} already exists in pageserver's memory"
        );
        let timeline_path = self.conf.timeline_path(&timeline_id, &tenant_id);
        anyhow::ensure!(
            !timeline_path.exists(),
            "Timeline {} already exists, cannot create its uninit mark file",
            timeline_path.display()
        );

        let uninit_mark_path = self
            .conf
            .timeline_uninit_mark_file_path(tenant_id, timeline_id);
        fs::File::create(&uninit_mark_path)
            .context("Failed to create uninit mark file")
            .and_then(|_| {
                crashsafe::fsync_file_and_parent(&uninit_mark_path)
                    .context("Failed to fsync uninit mark file")
            })
            .with_context(|| {
                format!("Failed to crate uninit mark for timeline {tenant_id}/{timeline_id}")
            })?;

        let uninit_mark = TimelineUninitMark::new(uninit_mark_path, timeline_path);

        Ok(uninit_mark)
    }

    /// Gathers inputs from all of the timelines to produce a sizing model input.
    ///
    /// Future is cancellation safe. Only one calculation can be running at once per tenant.
    #[instrument(skip_all, fields(tenant_id=%self.tenant_id))]
    pub async fn gather_size_inputs(
        &self,
        // `max_retention_period` overrides the cutoff that is used to calculate the size
        // (only if it is shorter than the real cutoff).
        max_retention_period: Option<u64>,
        cause: LogicalSizeCalculationCause,
        ctx: &RequestContext,
    ) -> anyhow::Result<size::ModelInputs> {
        let logical_sizes_at_once = self
            .conf
            .concurrent_tenant_size_logical_size_queries
            .inner();

        // TODO: Having a single mutex block concurrent reads is not great for performance.
        //
        // But the only case where we need to run multiple of these at once is when we
        // request a size for a tenant manually via API, while another background calculation
        // is in progress (which is not a common case).
        //
        // See more for on the issue #2748 condenced out of the initial PR review.
        let mut shared_cache = self.cached_logical_sizes.lock().await;

        size::gather_inputs(
            self,
            logical_sizes_at_once,
            max_retention_period,
            &mut shared_cache,
            cause,
            ctx,
        )
        .await
    }

    /// Calculate synthetic tenant size and cache the result.
    /// This is periodically called by background worker.
    /// result is cached in tenant struct
    #[instrument(skip_all, fields(tenant_id=%self.tenant_id))]
    pub async fn calculate_synthetic_size(
        &self,
        cause: LogicalSizeCalculationCause,
        ctx: &RequestContext,
    ) -> anyhow::Result<u64> {
        let inputs = self.gather_size_inputs(None, cause, ctx).await?;

        let size = inputs.calculate()?;

        self.set_cached_synthetic_size(size);

        Ok(size)
    }

    /// Cache given synthetic size and update the metric value
    pub fn set_cached_synthetic_size(&self, size: u64) {
        self.cached_synthetic_tenant_size
            .store(size, Ordering::Relaxed);

        TENANT_SYNTHETIC_SIZE_METRIC
            .get_metric_with_label_values(&[&self.tenant_id.to_string()])
            .unwrap()
            .set(size);
    }

    pub fn get_cached_synthetic_size(&self) -> u64 {
        self.cached_synthetic_tenant_size.load(Ordering::Relaxed)
    }
}

fn remove_timeline_and_uninit_mark(timeline_dir: &Path, uninit_mark: &Path) -> anyhow::Result<()> {
    fs::remove_dir_all(timeline_dir)
        .or_else(|e| {
            if e.kind() == std::io::ErrorKind::NotFound {
                // we can leave the uninit mark without a timeline dir,
                // just remove the mark then
                Ok(())
            } else {
                Err(e)
            }
        })
        .with_context(|| {
            format!(
                "Failed to remove unit marked timeline directory {}",
                timeline_dir.display()
            )
        })?;
    fs::remove_file(uninit_mark).with_context(|| {
        format!(
            "Failed to remove timeline uninit mark file {}",
            uninit_mark.display()
        )
    })?;

    Ok(())
}

pub(crate) enum CreateTenantFilesMode {
    Create,
    Attach,
}

pub(crate) fn create_tenant_files(
    conf: &'static PageServerConf,
    tenant_conf: TenantConfOpt,
    tenant_id: TenantId,
    mode: CreateTenantFilesMode,
) -> anyhow::Result<PathBuf> {
    let target_tenant_directory = conf.tenant_path(&tenant_id);
    anyhow::ensure!(
        !target_tenant_directory
            .try_exists()
            .context("check existence of tenant directory")?,
        "tenant directory already exists",
    );

    let temporary_tenant_dir =
        path_with_suffix_extension(&target_tenant_directory, TEMP_FILE_SUFFIX);
    debug!(
        "Creating temporary directory structure in {}",
        temporary_tenant_dir.display()
    );

    // top-level dir may exist if we are creating it through CLI
    crashsafe::create_dir_all(&temporary_tenant_dir).with_context(|| {
        format!(
            "could not create temporary tenant directory {}",
            temporary_tenant_dir.display()
        )
    })?;

    let creation_result = try_create_target_tenant_dir(
        conf,
        tenant_conf,
        tenant_id,
        mode,
        &temporary_tenant_dir,
        &target_tenant_directory,
    );

    if creation_result.is_err() {
        error!("Failed to create directory structure for tenant {tenant_id}, cleaning tmp data");
        if let Err(e) = fs::remove_dir_all(&temporary_tenant_dir) {
            error!("Failed to remove temporary tenant directory {temporary_tenant_dir:?}: {e}")
        } else if let Err(e) = crashsafe::fsync(&temporary_tenant_dir) {
            error!(
                "Failed to fsync removed temporary tenant directory {temporary_tenant_dir:?}: {e}"
            )
        }
    }

    creation_result?;

    Ok(target_tenant_directory)
}

fn try_create_target_tenant_dir(
    conf: &'static PageServerConf,
    tenant_conf: TenantConfOpt,
    tenant_id: TenantId,
    mode: CreateTenantFilesMode,
    temporary_tenant_dir: &Path,
    target_tenant_directory: &Path,
) -> Result<(), anyhow::Error> {
    match mode {
        CreateTenantFilesMode::Create => {} // needs no attach marker, writing tenant conf + atomic rename of dir is good enough
        CreateTenantFilesMode::Attach => {
            let attach_marker_path = temporary_tenant_dir.join(TENANT_ATTACHING_MARKER_FILENAME);
            let file = std::fs::OpenOptions::new()
                .create_new(true)
                .write(true)
                .open(&attach_marker_path)
                .with_context(|| {
                    format!("could not create attach marker file {attach_marker_path:?}")
                })?;
            file.sync_all().with_context(|| {
                format!("could not sync attach marker file: {attach_marker_path:?}")
            })?;
            // fsync of the directory in which the file resides comes later in this function
        }
    }

    let temporary_tenant_timelines_dir = rebase_directory(
        &conf.timelines_path(&tenant_id),
        target_tenant_directory,
        temporary_tenant_dir,
    )
    .with_context(|| format!("resolve tenant {tenant_id} temporary timelines dir"))?;
    let temporary_tenant_config_path = rebase_directory(
        &conf.tenant_config_path(tenant_id),
        target_tenant_directory,
        temporary_tenant_dir,
    )
    .with_context(|| format!("resolve tenant {tenant_id} temporary config path"))?;

    Tenant::persist_tenant_config(&tenant_id, &temporary_tenant_config_path, tenant_conf, true)?;

    crashsafe::create_dir(&temporary_tenant_timelines_dir).with_context(|| {
        format!(
            "create tenant {} temporary timelines directory {}",
            tenant_id,
            temporary_tenant_timelines_dir.display()
        )
    })?;
    fail::fail_point!("tenant-creation-before-tmp-rename", |_| {
        anyhow::bail!("failpoint tenant-creation-before-tmp-rename");
    });

    // Make sure the current tenant directory entries are durable before renaming.
    // Without this, a crash may reorder any of the directory entry creations above.
    crashsafe::fsync(temporary_tenant_dir)
        .with_context(|| format!("sync temporary tenant directory {temporary_tenant_dir:?}"))?;

    fs::rename(temporary_tenant_dir, target_tenant_directory).with_context(|| {
        format!(
            "move tenant {} temporary directory {} into the permanent one {}",
            tenant_id,
            temporary_tenant_dir.display(),
            target_tenant_directory.display()
        )
    })?;
    let target_dir_parent = target_tenant_directory.parent().with_context(|| {
        format!(
            "get tenant {} dir parent for {}",
            tenant_id,
            target_tenant_directory.display()
        )
    })?;
    crashsafe::fsync(target_dir_parent).with_context(|| {
        format!(
            "fsync renamed directory's parent {} for tenant {}",
            target_dir_parent.display(),
            tenant_id,
        )
    })?;

    Ok(())
}

fn rebase_directory(original_path: &Path, base: &Path, new_base: &Path) -> anyhow::Result<PathBuf> {
    let relative_path = original_path.strip_prefix(base).with_context(|| {
        format!(
            "Failed to strip base prefix '{}' off path '{}'",
            base.display(),
            original_path.display()
        )
    })?;
    Ok(new_base.join(relative_path))
}

/// Create the cluster temporarily in 'initdbpath' directory inside the repository
/// to get bootstrap data for timeline initialization.
fn run_initdb(
    conf: &'static PageServerConf,
    initdb_target_dir: &Path,
    pg_version: u32,
) -> anyhow::Result<()> {
    let initdb_bin_path = conf.pg_bin_dir(pg_version)?.join("initdb");
    let initdb_lib_dir = conf.pg_lib_dir(pg_version)?;
    info!(
        "running {} in {}, libdir: {}",
        initdb_bin_path.display(),
        initdb_target_dir.display(),
        initdb_lib_dir.display(),
    );

    let initdb_output = Command::new(&initdb_bin_path)
        .args(["-D", &initdb_target_dir.to_string_lossy()])
        .args(["-U", &conf.superuser])
        .args(["-E", "utf8"])
        .arg("--no-instructions")
        // This is only used for a temporary installation that is deleted shortly after,
        // so no need to fsync it
        .arg("--no-sync")
        .env_clear()
        .env("LD_LIBRARY_PATH", &initdb_lib_dir)
        .env("DYLD_LIBRARY_PATH", &initdb_lib_dir)
        .stdout(Stdio::null())
        .output()
        .with_context(|| {
            format!(
                "failed to execute {} at target dir {}",
                initdb_bin_path.display(),
                initdb_target_dir.display()
            )
        })?;
    if !initdb_output.status.success() {
        bail!(
            "initdb failed: '{}'",
            String::from_utf8_lossy(&initdb_output.stderr)
        );
    }

    Ok(())
}

impl Drop for Tenant {
    fn drop(&mut self) {
        remove_tenant_metrics(&self.tenant_id);
    }
}
/// Dump contents of a layer file to stdout.
pub fn dump_layerfile_from_path(
    path: &Path,
    verbose: bool,
    ctx: &RequestContext,
) -> anyhow::Result<()> {
    use std::os::unix::fs::FileExt;

    // All layer files start with a two-byte "magic" value, to identify the kind of
    // file.
    let file = File::open(path)?;
    let mut header_buf = [0u8; 2];
    file.read_exact_at(&mut header_buf, 0)?;

    match u16::from_be_bytes(header_buf) {
        crate::IMAGE_FILE_MAGIC => ImageLayer::new_for_path(path, file)?.dump(verbose, ctx)?,
        crate::DELTA_FILE_MAGIC => DeltaLayer::new_for_path(path, file)?.dump(verbose, ctx)?,
        magic => bail!("unrecognized magic identifier: {:?}", magic),
    }

    Ok(())
}

fn ignore_absent_files<F>(fs_operation: F) -> io::Result<()>
where
    F: Fn() -> io::Result<()>,
{
    fs_operation().or_else(|e| {
        if e.kind() == io::ErrorKind::NotFound {
            Ok(())
        } else {
            Err(e)
        }
    })
}

#[cfg(test)]
pub mod harness {
    use bytes::{Bytes, BytesMut};
    use once_cell::sync::Lazy;
    use once_cell::sync::OnceCell;
    use std::sync::{Arc, RwLock, RwLockReadGuard, RwLockWriteGuard};
    use std::{fs, path::PathBuf};
    use utils::logging;
    use utils::lsn::Lsn;

    use crate::{
        config::PageServerConf,
        repository::Key,
        tenant::Tenant,
        walrecord::NeonWalRecord,
        walredo::{WalRedoError, WalRedoManager},
    };

    use super::*;
    use crate::tenant::config::{TenantConf, TenantConfOpt};
    use hex_literal::hex;
    use utils::id::{TenantId, TimelineId};

    pub const TIMELINE_ID: TimelineId =
        TimelineId::from_array(hex!("11223344556677881122334455667788"));
    pub const NEW_TIMELINE_ID: TimelineId =
        TimelineId::from_array(hex!("AA223344556677881122334455667788"));

    /// Convenience function to create a page image with given string as the only content
    #[allow(non_snake_case)]
    pub fn TEST_IMG(s: &str) -> Bytes {
        let mut buf = BytesMut::new();
        buf.extend_from_slice(s.as_bytes());
        buf.resize(64, 0);

        buf.freeze()
    }

    static LOCK: Lazy<RwLock<()>> = Lazy::new(|| RwLock::new(()));

    impl From<TenantConf> for TenantConfOpt {
        fn from(tenant_conf: TenantConf) -> Self {
            Self {
                checkpoint_distance: Some(tenant_conf.checkpoint_distance),
                checkpoint_timeout: Some(tenant_conf.checkpoint_timeout),
                compaction_target_size: Some(tenant_conf.compaction_target_size),
                compaction_period: Some(tenant_conf.compaction_period),
                compaction_threshold: Some(tenant_conf.compaction_threshold),
                gc_horizon: Some(tenant_conf.gc_horizon),
                gc_period: Some(tenant_conf.gc_period),
                image_creation_threshold: Some(tenant_conf.image_creation_threshold),
                pitr_interval: Some(tenant_conf.pitr_interval),
                walreceiver_connect_timeout: Some(tenant_conf.walreceiver_connect_timeout),
                lagging_wal_timeout: Some(tenant_conf.lagging_wal_timeout),
                max_lsn_wal_lag: Some(tenant_conf.max_lsn_wal_lag),
                trace_read_requests: Some(tenant_conf.trace_read_requests),
                eviction_policy: Some(tenant_conf.eviction_policy),
                min_resident_size_override: tenant_conf.min_resident_size_override,
                evictions_low_residence_duration_metric_threshold: Some(
                    tenant_conf.evictions_low_residence_duration_metric_threshold,
                ),
            }
        }
    }

    pub struct TenantHarness<'a> {
        pub conf: &'static PageServerConf,
        pub tenant_conf: TenantConf,
        pub tenant_id: TenantId,

        pub lock_guard: (
            Option<RwLockReadGuard<'a, ()>>,
            Option<RwLockWriteGuard<'a, ()>>,
        ),
    }

    static LOG_HANDLE: OnceCell<()> = OnceCell::new();

    impl<'a> TenantHarness<'a> {
        pub fn create(test_name: &'static str) -> anyhow::Result<Self> {
            Self::create_internal(test_name, false)
        }
        pub fn create_exclusive(test_name: &'static str) -> anyhow::Result<Self> {
            Self::create_internal(test_name, true)
        }
        fn create_internal(test_name: &'static str, exclusive: bool) -> anyhow::Result<Self> {
            let lock_guard = if exclusive {
                (None, Some(LOCK.write().unwrap()))
            } else {
                (Some(LOCK.read().unwrap()), None)
            };

            LOG_HANDLE.get_or_init(|| {
                logging::init(
                    logging::LogFormat::Test,
                    // enable it in case in case the tests exercise code paths that use
                    // debug_assert_current_span_has_tenant_and_timeline_id
                    logging::TracingErrorLayerEnablement::EnableWithRustLogFilter,
                )
                .expect("Failed to init test logging")
            });

            let repo_dir = PageServerConf::test_repo_dir(test_name);
            let _ = fs::remove_dir_all(&repo_dir);
            fs::create_dir_all(&repo_dir)?;

            let conf = PageServerConf::dummy_conf(repo_dir);
            // Make a static copy of the config. This can never be free'd, but that's
            // OK in a test.
            let conf: &'static PageServerConf = Box::leak(Box::new(conf));

            // Disable automatic GC and compaction to make the unit tests more deterministic.
            // The tests perform them manually if needed.
            let tenant_conf = TenantConf {
                gc_period: Duration::ZERO,
                compaction_period: Duration::ZERO,
                ..TenantConf::default()
            };

            let tenant_id = TenantId::generate();
            fs::create_dir_all(conf.tenant_path(&tenant_id))?;
            fs::create_dir_all(conf.timelines_path(&tenant_id))?;

            Ok(Self {
                conf,
                tenant_conf,
                tenant_id,
                lock_guard,
            })
        }

        pub async fn load(&self) -> (Arc<Tenant>, RequestContext) {
            let ctx = RequestContext::new(TaskKind::UnitTest, DownloadBehavior::Error);
            (
                self.try_load(&ctx)
                    .await
                    .expect("failed to load test tenant"),
                ctx,
            )
        }

        pub async fn try_load(&self, ctx: &RequestContext) -> anyhow::Result<Arc<Tenant>> {
            let walredo_mgr = Arc::new(TestRedoManager);

            let tenant = Arc::new(Tenant::new(
                TenantState::Loading,
                self.conf,
                TenantConfOpt::from(self.tenant_conf),
                walredo_mgr,
                self.tenant_id,
                None,
            ));
            // populate tenant with locally available timelines
            let mut timelines_to_load = HashMap::new();
            for timeline_dir_entry in fs::read_dir(self.conf.timelines_path(&self.tenant_id))
                .expect("should be able to read timelines dir")
            {
                let timeline_dir_entry = timeline_dir_entry?;
                let timeline_id: TimelineId = timeline_dir_entry
                    .path()
                    .file_name()
                    .unwrap()
                    .to_string_lossy()
                    .parse()?;

                let timeline_metadata = load_metadata(self.conf, timeline_id, self.tenant_id)?;
                timelines_to_load.insert(timeline_id, timeline_metadata);
            }
            tenant
                .load(ctx)
                .instrument(info_span!("try_load", tenant_id=%self.tenant_id))
                .await?;
            tenant.state.send_replace(TenantState::Active);
            for timeline in tenant.timelines.lock().unwrap().values() {
                timeline.set_state(TimelineState::Active);
            }
            Ok(tenant)
        }

        pub fn timeline_path(&self, timeline_id: &TimelineId) -> PathBuf {
            self.conf.timeline_path(timeline_id, &self.tenant_id)
        }
    }

    // Mock WAL redo manager that doesn't do much
    pub struct TestRedoManager;

    impl WalRedoManager for TestRedoManager {
        fn request_redo(
            &self,
            key: Key,
            lsn: Lsn,
            base_img: Option<(Lsn, Bytes)>,
            records: Vec<(Lsn, NeonWalRecord)>,
            _pg_version: u32,
        ) -> Result<Bytes, WalRedoError> {
            let s = format!(
                "redo for {} to get to {}, with {} and {} records",
                key,
                lsn,
                if base_img.is_some() {
                    "base image"
                } else {
                    "no base image"
                },
                records.len()
            );
            println!("{s}");

            Ok(TEST_IMG(&s))
        }
    }
}

#[cfg(test)]
mod tests {
    use super::*;
    use crate::keyspace::KeySpaceAccum;
    use crate::repository::{Key, Value};
    use crate::tenant::harness::*;
    use crate::DEFAULT_PG_VERSION;
    use crate::METADATA_FILE_NAME;
    use bytes::BytesMut;
    use hex_literal::hex;
    use once_cell::sync::Lazy;
    use rand::{thread_rng, Rng};

    static TEST_KEY: Lazy<Key> =
        Lazy::new(|| Key::from_slice(&hex!("112222222233333333444444445500000001")));

    #[tokio::test]
    async fn test_basic() -> anyhow::Result<()> {
        let (tenant, ctx) = TenantHarness::create("test_basic")?.load().await;
        let tline = tenant.create_test_timeline(TIMELINE_ID, Lsn(0), DEFAULT_PG_VERSION, &ctx)?;

        let writer = tline.writer();
        writer.put(*TEST_KEY, Lsn(0x10), &Value::Image(TEST_IMG("foo at 0x10")))?;
        writer.finish_write(Lsn(0x10));
        drop(writer);

        let writer = tline.writer();
        writer.put(*TEST_KEY, Lsn(0x20), &Value::Image(TEST_IMG("foo at 0x20")))?;
        writer.finish_write(Lsn(0x20));
        drop(writer);

        assert_eq!(
            tline.get(*TEST_KEY, Lsn(0x10), &ctx).await?,
            TEST_IMG("foo at 0x10")
        );
        assert_eq!(
            tline.get(*TEST_KEY, Lsn(0x1f), &ctx).await?,
            TEST_IMG("foo at 0x10")
        );
        assert_eq!(
            tline.get(*TEST_KEY, Lsn(0x20), &ctx).await?,
            TEST_IMG("foo at 0x20")
        );

        Ok(())
    }

    #[tokio::test]
    async fn no_duplicate_timelines() -> anyhow::Result<()> {
        let (tenant, ctx) = TenantHarness::create("no_duplicate_timelines")?
            .load()
            .await;
        let _ = tenant.create_test_timeline(TIMELINE_ID, Lsn(0), DEFAULT_PG_VERSION, &ctx)?;

        match tenant.create_empty_timeline(TIMELINE_ID, Lsn(0), DEFAULT_PG_VERSION, &ctx) {
            Ok(_) => panic!("duplicate timeline creation should fail"),
            Err(e) => assert_eq!(
                e.to_string(),
                format!(
                    "Timeline {}/{} already exists in pageserver's memory",
                    tenant.tenant_id, TIMELINE_ID
                )
            ),
        }

        Ok(())
    }

    /// Convenience function to create a page image with given string as the only content
    pub fn test_value(s: &str) -> Value {
        let mut buf = BytesMut::new();
        buf.extend_from_slice(s.as_bytes());
        Value::Image(buf.freeze())
    }

    ///
    /// Test branch creation
    ///
    #[tokio::test]
    async fn test_branch() -> anyhow::Result<()> {
        use std::str::from_utf8;

        let (tenant, ctx) = TenantHarness::create("test_branch")?.load().await;
        let tline = tenant.create_test_timeline(TIMELINE_ID, Lsn(0), DEFAULT_PG_VERSION, &ctx)?;
        let writer = tline.writer();

        #[allow(non_snake_case)]
        let TEST_KEY_A: Key = Key::from_hex("112222222233333333444444445500000001").unwrap();
        #[allow(non_snake_case)]
        let TEST_KEY_B: Key = Key::from_hex("112222222233333333444444445500000002").unwrap();

        // Insert a value on the timeline
        writer.put(TEST_KEY_A, Lsn(0x20), &test_value("foo at 0x20"))?;
        writer.put(TEST_KEY_B, Lsn(0x20), &test_value("foobar at 0x20"))?;
        writer.finish_write(Lsn(0x20));

        writer.put(TEST_KEY_A, Lsn(0x30), &test_value("foo at 0x30"))?;
        writer.finish_write(Lsn(0x30));
        writer.put(TEST_KEY_A, Lsn(0x40), &test_value("foo at 0x40"))?;
        writer.finish_write(Lsn(0x40));

        //assert_current_logical_size(&tline, Lsn(0x40));

        // Branch the history, modify relation differently on the new timeline
        tenant
            .branch_timeline_test(&tline, NEW_TIMELINE_ID, Some(Lsn(0x30)), &ctx)
            .await?;
        let newtline = tenant
            .get_timeline(NEW_TIMELINE_ID, true)
            .expect("Should have a local timeline");
        let new_writer = newtline.writer();
        new_writer.put(TEST_KEY_A, Lsn(0x40), &test_value("bar at 0x40"))?;
        new_writer.finish_write(Lsn(0x40));

        // Check page contents on both branches
        assert_eq!(
            from_utf8(&tline.get(TEST_KEY_A, Lsn(0x40), &ctx).await?)?,
            "foo at 0x40"
        );
        assert_eq!(
            from_utf8(&newtline.get(TEST_KEY_A, Lsn(0x40), &ctx).await?)?,
            "bar at 0x40"
        );
        assert_eq!(
            from_utf8(&newtline.get(TEST_KEY_B, Lsn(0x40), &ctx).await?)?,
            "foobar at 0x20"
        );

        //assert_current_logical_size(&tline, Lsn(0x40));

        Ok(())
    }

    async fn make_some_layers(tline: &Timeline, start_lsn: Lsn) -> anyhow::Result<()> {
        let mut lsn = start_lsn;
        #[allow(non_snake_case)]
        {
            let writer = tline.writer();
            // Create a relation on the timeline
            writer.put(
                *TEST_KEY,
                lsn,
                &Value::Image(TEST_IMG(&format!("foo at {}", lsn))),
            )?;
            writer.finish_write(lsn);
            lsn += 0x10;
            writer.put(
                *TEST_KEY,
                lsn,
                &Value::Image(TEST_IMG(&format!("foo at {}", lsn))),
            )?;
            writer.finish_write(lsn);
            lsn += 0x10;
        }
        tline.freeze_and_flush().await?;
        {
            let writer = tline.writer();
            writer.put(
                *TEST_KEY,
                lsn,
                &Value::Image(TEST_IMG(&format!("foo at {}", lsn))),
            )?;
            writer.finish_write(lsn);
            lsn += 0x10;
            writer.put(
                *TEST_KEY,
                lsn,
                &Value::Image(TEST_IMG(&format!("foo at {}", lsn))),
            )?;
            writer.finish_write(lsn);
        }
        tline.freeze_and_flush().await
    }

    #[tokio::test]
    async fn test_prohibit_branch_creation_on_garbage_collected_data() -> anyhow::Result<()> {
        let (tenant, ctx) =
            TenantHarness::create("test_prohibit_branch_creation_on_garbage_collected_data")?
                .load()
                .await;
        let tline = tenant.create_test_timeline(TIMELINE_ID, Lsn(0), DEFAULT_PG_VERSION, &ctx)?;
        make_some_layers(tline.as_ref(), Lsn(0x20)).await?;

        // this removes layers before lsn 40 (50 minus 10), so there are two remaining layers, image and delta for 31-50
        // FIXME: this doesn't actually remove any layer currently, given how the flushing
        // and compaction works. But it does set the 'cutoff' point so that the cross check
        // below should fail.
        tenant
            .gc_iteration(Some(TIMELINE_ID), 0x10, Duration::ZERO, &ctx)
            .await?;

        // try to branch at lsn 25, should fail because we already garbage collected the data
        match tenant
            .branch_timeline_test(&tline, NEW_TIMELINE_ID, Some(Lsn(0x25)), &ctx)
            .await
        {
            Ok(_) => panic!("branching should have failed"),
            Err(err) => {
                assert!(err.to_string().contains("invalid branch start lsn"));
                assert!(err
                    .source()
                    .unwrap()
                    .to_string()
                    .contains("we might've already garbage collected needed data"))
            }
        }

        Ok(())
    }

    #[tokio::test]
    async fn test_prohibit_branch_creation_on_pre_initdb_lsn() -> anyhow::Result<()> {
        let (tenant, ctx) =
            TenantHarness::create("test_prohibit_branch_creation_on_pre_initdb_lsn")?
                .load()
                .await;

        let tline =
            tenant.create_test_timeline(TIMELINE_ID, Lsn(0x50), DEFAULT_PG_VERSION, &ctx)?;
        // try to branch at lsn 0x25, should fail because initdb lsn is 0x50
        match tenant
            .branch_timeline_test(&tline, NEW_TIMELINE_ID, Some(Lsn(0x25)), &ctx)
            .await
        {
            Ok(_) => panic!("branching should have failed"),
            Err(err) => {
                assert!(&err.to_string().contains("invalid branch start lsn"));
                assert!(&err
                    .source()
                    .unwrap()
                    .to_string()
                    .contains("is earlier than latest GC horizon"));
            }
        }

        Ok(())
    }

    /*
    // FIXME: This currently fails to error out. Calling GC doesn't currently
    // remove the old value, we'd need to work a little harder
    #[tokio::test]
    async fn test_prohibit_get_for_garbage_collected_data() -> anyhow::Result<()> {
        let repo =
            RepoHarness::create("test_prohibit_get_for_garbage_collected_data")?
            .load();

        let tline = repo.create_empty_timeline(TIMELINE_ID, Lsn(0), DEFAULT_PG_VERSION)?;
        make_some_layers(tline.as_ref(), Lsn(0x20)).await?;

        repo.gc_iteration(Some(TIMELINE_ID), 0x10, Duration::ZERO)?;
        let latest_gc_cutoff_lsn = tline.get_latest_gc_cutoff_lsn();
        assert!(*latest_gc_cutoff_lsn > Lsn(0x25));
        match tline.get(*TEST_KEY, Lsn(0x25)) {
            Ok(_) => panic!("request for page should have failed"),
            Err(err) => assert!(err.to_string().contains("not found at")),
        }
        Ok(())
    }
     */

    #[tokio::test]
    async fn test_get_branchpoints_from_an_inactive_timeline() -> anyhow::Result<()> {
        let (tenant, ctx) =
            TenantHarness::create("test_get_branchpoints_from_an_inactive_timeline")?
                .load()
                .await;
        let tline = tenant.create_test_timeline(TIMELINE_ID, Lsn(0), DEFAULT_PG_VERSION, &ctx)?;
        make_some_layers(tline.as_ref(), Lsn(0x20)).await?;

        tenant
            .branch_timeline_test(&tline, NEW_TIMELINE_ID, Some(Lsn(0x40)), &ctx)
            .await?;
        let newtline = tenant
            .get_timeline(NEW_TIMELINE_ID, true)
            .expect("Should have a local timeline");

        make_some_layers(newtline.as_ref(), Lsn(0x60)).await?;

        tline.set_state(TimelineState::Broken);

        tenant
            .gc_iteration(Some(TIMELINE_ID), 0x10, Duration::ZERO, &ctx)
            .await?;

        // The branchpoints should contain all timelines, even ones marked
        // as Broken.
        {
            let branchpoints = &tline.gc_info.read().unwrap().retain_lsns;
            assert_eq!(branchpoints.len(), 1);
            assert_eq!(branchpoints[0], Lsn(0x40));
        }

        // You can read the key from the child branch even though the parent is
        // Broken, as long as you don't need to access data from the parent.
        assert_eq!(
            newtline.get(*TEST_KEY, Lsn(0x70), &ctx).await?,
            TEST_IMG(&format!("foo at {}", Lsn(0x70)))
        );

        // This needs to traverse to the parent, and fails.
        let err = newtline.get(*TEST_KEY, Lsn(0x50), &ctx).await.unwrap_err();
        assert!(err
            .to_string()
            .contains("will not become active. Current state: Broken"));

        Ok(())
    }

    #[tokio::test]
    async fn test_retain_data_in_parent_which_is_needed_for_child() -> anyhow::Result<()> {
        let (tenant, ctx) =
            TenantHarness::create("test_retain_data_in_parent_which_is_needed_for_child")?
                .load()
                .await;
        let tline = tenant.create_test_timeline(TIMELINE_ID, Lsn(0), DEFAULT_PG_VERSION, &ctx)?;
        make_some_layers(tline.as_ref(), Lsn(0x20)).await?;

        tenant
            .branch_timeline_test(&tline, NEW_TIMELINE_ID, Some(Lsn(0x40)), &ctx)
            .await?;
        let newtline = tenant
            .get_timeline(NEW_TIMELINE_ID, true)
            .expect("Should have a local timeline");
        // this removes layers before lsn 40 (50 minus 10), so there are two remaining layers, image and delta for 31-50
        tenant
            .gc_iteration(Some(TIMELINE_ID), 0x10, Duration::ZERO, &ctx)
            .await?;
        assert!(newtline.get(*TEST_KEY, Lsn(0x25), &ctx).await.is_ok());

        Ok(())
    }
    #[tokio::test]
    async fn test_parent_keeps_data_forever_after_branching() -> anyhow::Result<()> {
        let (tenant, ctx) =
            TenantHarness::create("test_parent_keeps_data_forever_after_branching")?
                .load()
                .await;
        let tline = tenant.create_test_timeline(TIMELINE_ID, Lsn(0), DEFAULT_PG_VERSION, &ctx)?;
        make_some_layers(tline.as_ref(), Lsn(0x20)).await?;

        tenant
            .branch_timeline_test(&tline, NEW_TIMELINE_ID, Some(Lsn(0x40)), &ctx)
            .await?;
        let newtline = tenant
            .get_timeline(NEW_TIMELINE_ID, true)
            .expect("Should have a local timeline");

        make_some_layers(newtline.as_ref(), Lsn(0x60)).await?;

        // run gc on parent
        tenant
            .gc_iteration(Some(TIMELINE_ID), 0x10, Duration::ZERO, &ctx)
            .await?;

        // Check that the data is still accessible on the branch.
        assert_eq!(
            newtline.get(*TEST_KEY, Lsn(0x50), &ctx).await?,
            TEST_IMG(&format!("foo at {}", Lsn(0x40)))
        );

        Ok(())
    }

    #[tokio::test]
    async fn timeline_load() -> anyhow::Result<()> {
        const TEST_NAME: &str = "timeline_load";
        let harness = TenantHarness::create(TEST_NAME)?;
        {
            let (tenant, ctx) = harness.load().await;
            let tline =
                tenant.create_test_timeline(TIMELINE_ID, Lsn(0x8000), DEFAULT_PG_VERSION, &ctx)?;
            make_some_layers(tline.as_ref(), Lsn(0x8000)).await?;
        }

        let (tenant, _ctx) = harness.load().await;
        tenant
            .get_timeline(TIMELINE_ID, true)
            .expect("cannot load timeline");

        Ok(())
    }

    #[tokio::test]
    async fn timeline_load_with_ancestor() -> anyhow::Result<()> {
        const TEST_NAME: &str = "timeline_load_with_ancestor";
        let harness = TenantHarness::create(TEST_NAME)?;
        // create two timelines
        {
            let (tenant, ctx) = harness.load().await;
            let tline =
                tenant.create_test_timeline(TIMELINE_ID, Lsn(0), DEFAULT_PG_VERSION, &ctx)?;

            make_some_layers(tline.as_ref(), Lsn(0x20)).await?;

            let child_tline = tenant
                .branch_timeline_test(&tline, NEW_TIMELINE_ID, Some(Lsn(0x40)), &ctx)
                .await?;
            child_tline.set_state(TimelineState::Active);

            let newtline = tenant
                .get_timeline(NEW_TIMELINE_ID, true)
                .expect("Should have a local timeline");

            make_some_layers(newtline.as_ref(), Lsn(0x60)).await?;
        }

        // check that both of them are initially unloaded
        let (tenant, _ctx) = harness.load().await;

        // check that both, child and ancestor are loaded
        let _child_tline = tenant
            .get_timeline(NEW_TIMELINE_ID, true)
            .expect("cannot get child timeline loaded");

        let _ancestor_tline = tenant
            .get_timeline(TIMELINE_ID, true)
            .expect("cannot get ancestor timeline loaded");

        Ok(())
    }

    #[tokio::test]
    async fn corrupt_metadata() -> anyhow::Result<()> {
        const TEST_NAME: &str = "corrupt_metadata";
        let harness = TenantHarness::create(TEST_NAME)?;
        let (tenant, ctx) = harness.load().await;

        let tline = tenant.create_test_timeline(TIMELINE_ID, Lsn(0), DEFAULT_PG_VERSION, &ctx)?;
        drop(tline);
        drop(tenant);

        let metadata_path = harness.timeline_path(&TIMELINE_ID).join(METADATA_FILE_NAME);

        assert!(metadata_path.is_file());

        let mut metadata_bytes = std::fs::read(&metadata_path)?;
        assert_eq!(metadata_bytes.len(), 512);
        metadata_bytes[8] ^= 1;
        std::fs::write(metadata_path, metadata_bytes)?;

        let err = harness.try_load(&ctx).await.err().expect("should fail");
        assert!(err
            .to_string()
            .starts_with("Failed to parse metadata bytes from path"));

        let mut found_error_message = false;
        let mut err_source = err.source();
        while let Some(source) = err_source {
            if source.to_string() == "metadata checksum mismatch" {
                found_error_message = true;
                break;
            }
            err_source = source.source();
        }
        assert!(
            found_error_message,
            "didn't find the corrupted metadata error"
        );

        Ok(())
    }

    #[tokio::test]
    async fn test_images() -> anyhow::Result<()> {
        let (tenant, ctx) = TenantHarness::create("test_images")?.load().await;
        let tline = tenant.create_test_timeline(TIMELINE_ID, Lsn(0), DEFAULT_PG_VERSION, &ctx)?;

        let writer = tline.writer();
        writer.put(*TEST_KEY, Lsn(0x10), &Value::Image(TEST_IMG("foo at 0x10")))?;
        writer.finish_write(Lsn(0x10));
        drop(writer);

        tline.freeze_and_flush().await?;
        tline.compact(&ctx).await?;

        let writer = tline.writer();
        writer.put(*TEST_KEY, Lsn(0x20), &Value::Image(TEST_IMG("foo at 0x20")))?;
        writer.finish_write(Lsn(0x20));
        drop(writer);

        tline.freeze_and_flush().await?;
        tline.compact(&ctx).await?;

        let writer = tline.writer();
        writer.put(*TEST_KEY, Lsn(0x30), &Value::Image(TEST_IMG("foo at 0x30")))?;
        writer.finish_write(Lsn(0x30));
        drop(writer);

        tline.freeze_and_flush().await?;
        tline.compact(&ctx).await?;

        let writer = tline.writer();
        writer.put(*TEST_KEY, Lsn(0x40), &Value::Image(TEST_IMG("foo at 0x40")))?;
        writer.finish_write(Lsn(0x40));
        drop(writer);

        tline.freeze_and_flush().await?;
        tline.compact(&ctx).await?;

        assert_eq!(
            tline.get(*TEST_KEY, Lsn(0x10), &ctx).await?,
            TEST_IMG("foo at 0x10")
        );
        assert_eq!(
            tline.get(*TEST_KEY, Lsn(0x1f), &ctx).await?,
            TEST_IMG("foo at 0x10")
        );
        assert_eq!(
            tline.get(*TEST_KEY, Lsn(0x20), &ctx).await?,
            TEST_IMG("foo at 0x20")
        );
        assert_eq!(
            tline.get(*TEST_KEY, Lsn(0x30), &ctx).await?,
            TEST_IMG("foo at 0x30")
        );
        assert_eq!(
            tline.get(*TEST_KEY, Lsn(0x40), &ctx).await?,
            TEST_IMG("foo at 0x40")
        );

        Ok(())
    }

    //
    // Insert 1000 key-value pairs with increasing keys, flush, compact, GC.
    // Repeat 50 times.
    //
    #[tokio::test]
    async fn test_bulk_insert() -> anyhow::Result<()> {
        let (tenant, ctx) = TenantHarness::create("test_bulk_insert")?.load().await;
        let tline = tenant.create_test_timeline(TIMELINE_ID, Lsn(0), DEFAULT_PG_VERSION, &ctx)?;

        let mut lsn = Lsn(0x10);

        let mut keyspace = KeySpaceAccum::new();

        let mut test_key = Key::from_hex("012222222233333333444444445500000000").unwrap();
        let mut blknum = 0;
        for _ in 0..50 {
            for _ in 0..10000 {
                test_key.field6 = blknum;
                let writer = tline.writer();
                writer.put(
                    test_key,
                    lsn,
                    &Value::Image(TEST_IMG(&format!("{} at {}", blknum, lsn))),
                )?;
                writer.finish_write(lsn);
                drop(writer);

                keyspace.add_key(test_key);

                lsn = Lsn(lsn.0 + 0x10);
                blknum += 1;
            }

            let cutoff = tline.get_last_record_lsn();

            tline
                .update_gc_info(Vec::new(), cutoff, Duration::ZERO, &ctx)
                .await?;
            tline.freeze_and_flush().await?;
            tline.compact(&ctx).await?;
            tline.gc().await?;
        }

        Ok(())
    }

    #[tokio::test]
    async fn test_random_updates() -> anyhow::Result<()> {
        let (tenant, ctx) = TenantHarness::create("test_random_updates")?.load().await;
        let tline = tenant.create_test_timeline(TIMELINE_ID, Lsn(0), DEFAULT_PG_VERSION, &ctx)?;

        const NUM_KEYS: usize = 1000;

        let mut test_key = Key::from_hex("012222222233333333444444445500000000").unwrap();

        let mut keyspace = KeySpaceAccum::new();

        // Track when each page was last modified. Used to assert that
        // a read sees the latest page version.
        let mut updated = [Lsn(0); NUM_KEYS];

        let mut lsn = Lsn(0);
        #[allow(clippy::needless_range_loop)]
        for blknum in 0..NUM_KEYS {
            lsn = Lsn(lsn.0 + 0x10);
            test_key.field6 = blknum as u32;
            let writer = tline.writer();
            writer.put(
                test_key,
                lsn,
                &Value::Image(TEST_IMG(&format!("{} at {}", blknum, lsn))),
            )?;
            writer.finish_write(lsn);
            updated[blknum] = lsn;
            drop(writer);

            keyspace.add_key(test_key);
        }

        for _ in 0..50 {
            for _ in 0..NUM_KEYS {
                lsn = Lsn(lsn.0 + 0x10);
                let blknum = thread_rng().gen_range(0..NUM_KEYS);
                test_key.field6 = blknum as u32;
                let writer = tline.writer();
                writer.put(
                    test_key,
                    lsn,
                    &Value::Image(TEST_IMG(&format!("{} at {}", blknum, lsn))),
                )?;
                writer.finish_write(lsn);
                drop(writer);
                updated[blknum] = lsn;
            }

            // Read all the blocks
            for (blknum, last_lsn) in updated.iter().enumerate() {
                test_key.field6 = blknum as u32;
                assert_eq!(
                    tline.get(test_key, lsn, &ctx).await?,
                    TEST_IMG(&format!("{} at {}", blknum, last_lsn))
                );
            }

            // Perform a cycle of flush, compact, and GC
            let cutoff = tline.get_last_record_lsn();
            tline
                .update_gc_info(Vec::new(), cutoff, Duration::ZERO, &ctx)
                .await?;
            tline.freeze_and_flush().await?;
            tline.compact(&ctx).await?;
            tline.gc().await?;
        }

        Ok(())
    }

    #[tokio::test]
    async fn test_traverse_branches() -> anyhow::Result<()> {
        let (tenant, ctx) = TenantHarness::create("test_traverse_branches")?
            .load()
            .await;
        let mut tline =
            tenant.create_test_timeline(TIMELINE_ID, Lsn(0), DEFAULT_PG_VERSION, &ctx)?;

        const NUM_KEYS: usize = 1000;

        let mut test_key = Key::from_hex("012222222233333333444444445500000000").unwrap();

        let mut keyspace = KeySpaceAccum::new();

        // Track when each page was last modified. Used to assert that
        // a read sees the latest page version.
        let mut updated = [Lsn(0); NUM_KEYS];

        let mut lsn = Lsn(0);
        #[allow(clippy::needless_range_loop)]
        for blknum in 0..NUM_KEYS {
            lsn = Lsn(lsn.0 + 0x10);
            test_key.field6 = blknum as u32;
            let writer = tline.writer();
            writer.put(
                test_key,
                lsn,
                &Value::Image(TEST_IMG(&format!("{} at {}", blknum, lsn))),
            )?;
            writer.finish_write(lsn);
            updated[blknum] = lsn;
            drop(writer);

            keyspace.add_key(test_key);
        }

        for _ in 0..50 {
            let new_tline_id = TimelineId::generate();
            tenant
                .branch_timeline_test(&tline, new_tline_id, Some(lsn), &ctx)
                .await?;
            tline = tenant
                .get_timeline(new_tline_id, true)
                .expect("Should have the branched timeline");

            for _ in 0..NUM_KEYS {
                lsn = Lsn(lsn.0 + 0x10);
                let blknum = thread_rng().gen_range(0..NUM_KEYS);
                test_key.field6 = blknum as u32;
                let writer = tline.writer();
                writer.put(
                    test_key,
                    lsn,
                    &Value::Image(TEST_IMG(&format!("{} at {}", blknum, lsn))),
                )?;
                println!("updating {} at {}", blknum, lsn);
                writer.finish_write(lsn);
                drop(writer);
                updated[blknum] = lsn;
            }

            // Read all the blocks
            for (blknum, last_lsn) in updated.iter().enumerate() {
                test_key.field6 = blknum as u32;
                assert_eq!(
                    tline.get(test_key, lsn, &ctx).await?,
                    TEST_IMG(&format!("{} at {}", blknum, last_lsn))
                );
            }

            // Perform a cycle of flush, compact, and GC
            let cutoff = tline.get_last_record_lsn();
            tline
                .update_gc_info(Vec::new(), cutoff, Duration::ZERO, &ctx)
                .await?;
            tline.freeze_and_flush().await?;
            tline.compact(&ctx).await?;
            tline.gc().await?;
        }

        Ok(())
    }

    #[tokio::test]
    async fn test_traverse_ancestors() -> anyhow::Result<()> {
        let (tenant, ctx) = TenantHarness::create("test_traverse_ancestors")?
            .load()
            .await;
        let mut tline =
            tenant.create_test_timeline(TIMELINE_ID, Lsn(0), DEFAULT_PG_VERSION, &ctx)?;

        const NUM_KEYS: usize = 100;
        const NUM_TLINES: usize = 50;

        let mut test_key = Key::from_hex("012222222233333333444444445500000000").unwrap();
        // Track page mutation lsns across different timelines.
        let mut updated = [[Lsn(0); NUM_KEYS]; NUM_TLINES];

        let mut lsn = Lsn(0);

        #[allow(clippy::needless_range_loop)]
        for idx in 0..NUM_TLINES {
            let new_tline_id = TimelineId::generate();
            tenant
                .branch_timeline_test(&tline, new_tline_id, Some(lsn), &ctx)
                .await?;
            tline = tenant
                .get_timeline(new_tline_id, true)
                .expect("Should have the branched timeline");

            for _ in 0..NUM_KEYS {
                lsn = Lsn(lsn.0 + 0x10);
                let blknum = thread_rng().gen_range(0..NUM_KEYS);
                test_key.field6 = blknum as u32;
                let writer = tline.writer();
                writer.put(
                    test_key,
                    lsn,
                    &Value::Image(TEST_IMG(&format!("{} {} at {}", idx, blknum, lsn))),
                )?;
                println!("updating [{}][{}] at {}", idx, blknum, lsn);
                writer.finish_write(lsn);
                drop(writer);
                updated[idx][blknum] = lsn;
            }
        }

        // Read pages from leaf timeline across all ancestors.
        for (idx, lsns) in updated.iter().enumerate() {
            for (blknum, lsn) in lsns.iter().enumerate() {
                // Skip empty mutations.
                if lsn.0 == 0 {
                    continue;
                }
                println!("checking [{idx}][{blknum}] at {lsn}");
                test_key.field6 = blknum as u32;
                assert_eq!(
                    tline.get(test_key, *lsn, &ctx).await?,
                    TEST_IMG(&format!("{idx} {blknum} at {lsn}"))
                );
            }
        }
        Ok(())
    }
}

#[cfg(not(debug_assertions))]
#[inline]
pub(crate) fn debug_assert_current_span_has_tenant_id() {}

#[cfg(debug_assertions)]
pub static TENANT_ID_EXTRACTOR: once_cell::sync::Lazy<
    utils::tracing_span_assert::MultiNameExtractor<2>,
> = once_cell::sync::Lazy::new(|| {
    utils::tracing_span_assert::MultiNameExtractor::new("TenantId", ["tenant_id", "tenant"])
});

#[cfg(debug_assertions)]
#[inline]
pub(crate) fn debug_assert_current_span_has_tenant_id() {
    use utils::tracing_span_assert;

    match tracing_span_assert::check_fields_present([&*TENANT_ID_EXTRACTOR]) {
        Ok(()) => (),
        Err(missing) => panic!(
            "missing extractors: {:?}",
            missing.into_iter().map(|e| e.name()).collect::<Vec<_>>()
        ),
    }
}<|MERGE_RESOLUTION|>--- conflicted
+++ resolved
@@ -1610,15 +1610,11 @@
     }
 
     /// Changes tenant status to active, unless shutdown was already requested.
-<<<<<<< HEAD
     fn activate(
-        &self,
+        self: &Arc<Self>,
         broker_client: BrokerClientChannel,
         ctx: &RequestContext,
     ) -> anyhow::Result<()> {
-=======
-    fn activate(self: &Arc<Self>, ctx: &RequestContext) -> anyhow::Result<()> {
->>>>>>> e11ba24e
         debug_assert_current_span_has_tenant_id();
 
         let mut result = Ok(());
